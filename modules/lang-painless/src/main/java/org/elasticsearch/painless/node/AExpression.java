--- conflicted
+++ resolved
@@ -128,7 +128,6 @@
 
                 return this;
             } else {
-<<<<<<< HEAD
                 // For the case where a cast is not required but a
                 // constant is set, an EConstant replaces this node
                 // with the constant copied from this node.  Note that
@@ -136,10 +135,7 @@
                 // from this node because the output data for the EConstant
                 // will already be the same.
 
-                EConstant econstant = new EConstant(line, offset, location, constant);
-=======
-                final EConstant econstant = new EConstant(location, constant);
->>>>>>> d8056c82
+                EConstant econstant = new EConstant(location, constant);
                 econstant.analyze(variables);
 
                 if (!expected.equals(econstant.actual)) {
@@ -150,16 +146,12 @@
             }
         } else {
             if (constant == null) {
-<<<<<<< HEAD
                 // For the case where a cast is required and a constant is not set.
                 // Modify the tree to add an ECast between this node and its parent.
                 // The output data from this node is copied to the ECast for
                 // further reads done by the parent.
 
-                ECast ecast = new ECast(line, offset, location, this, cast);
-=======
-                final ECast ecast = new ECast(location, this, cast);
->>>>>>> d8056c82
+                ECast ecast = new ECast(location, this, cast);
                 ecast.statement = statement;
                 ecast.actual = expected;
                 ecast.isNull = isNull;
@@ -177,11 +169,7 @@
 
                     constant = AnalyzerCaster.constCast(location, constant, cast);
 
-<<<<<<< HEAD
-                    EConstant econstant = new EConstant(line, offset, location, constant);
-=======
-                    final EConstant econstant = new EConstant(location, constant);
->>>>>>> d8056c82
+                    EConstant econstant = new EConstant(location, constant);
                     econstant.analyze(variables);
 
                     if (!expected.equals(econstant.actual)) {
@@ -190,7 +178,6 @@
 
                     return econstant;
                 } else if (this instanceof EConstant) {
-<<<<<<< HEAD
                     // For the case where a cast is required, a constant is set,
                     // the constant cannot be immediately cast to the expected type,
                     // and this node is already an EConstant.  Modify the tree to add
@@ -199,15 +186,11 @@
                     // from this node because the output data for the EConstant
                     // will already be the same.
 
-                    ECast ecast = new ECast(line, offset, location, this, cast);
-=======
-                    final ECast ecast = new ECast(location, this, cast);
->>>>>>> d8056c82
+                    ECast ecast = new ECast(location, this, cast);
                     ecast.actual = expected;
 
                     return ecast;
                 } else {
-<<<<<<< HEAD
                     // For the case where a cast is required, a constant is set,
                     // the constant cannot be immediately cast to the expected type,
                     // and this node is not an EConstant.  Replace this node with
@@ -217,21 +200,14 @@
                     // need to be copied from this node because the output data for
                     // the EConstant will already be the same.
 
-                    EConstant econstant = new EConstant(line, offset, location, constant);
-=======
-                    final EConstant econstant = new EConstant(location, constant);
->>>>>>> d8056c82
+                    EConstant econstant = new EConstant(location, constant);
                     econstant.analyze(variables);
 
                     if (!actual.equals(econstant.actual)) {
                         throw createError(new IllegalStateException("Illegal tree structure."));
                     }
 
-<<<<<<< HEAD
-                    ECast ecast = new ECast(line, offset, location, econstant, cast);
-=======
-                    final ECast ecast = new ECast(location, econstant, cast);
->>>>>>> d8056c82
+                    ECast ecast = new ECast(location, econstant, cast);
                     ecast.actual = expected;
 
                     return ecast;
