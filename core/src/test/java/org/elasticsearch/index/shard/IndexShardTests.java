/*
 * Licensed to Elasticsearch under one or more contributor
 * license agreements. See the NOTICE file distributed with
 * this work for additional information regarding copyright
 * ownership. Elasticsearch licenses this file to you under
 * the Apache License, Version 2.0 (the "License"); you may
 * not use this file except in compliance with the License.
 * You may obtain a copy of the License at
 *
 *    http://www.apache.org/licenses/LICENSE-2.0
 *
 * Unless required by applicable law or agreed to in writing,
 * software distributed under the License is distributed on an
 * "AS IS" BASIS, WITHOUT WARRANTIES OR CONDITIONS OF ANY
 * KIND, either express or implied.  See the License for the
 * specific language governing permissions and limitations
 * under the License.
 */
package org.elasticsearch.index.shard;

import org.apache.lucene.document.Field;
import org.apache.lucene.document.NumericDocValuesField;
import org.apache.lucene.index.CorruptIndexException;
import org.apache.lucene.index.DirectoryReader;
import org.apache.lucene.index.IndexCommit;
import org.apache.lucene.index.Term;
import org.apache.lucene.search.IndexSearcher;
import org.apache.lucene.search.TermQuery;
import org.apache.lucene.search.TopDocs;
import org.apache.lucene.store.IOContext;
import org.apache.lucene.store.LockObtainFailedException;
import org.apache.lucene.util.Constants;
import org.apache.lucene.util.IOUtils;
import org.elasticsearch.Version;
import org.elasticsearch.action.admin.indices.flush.FlushRequest;
import org.elasticsearch.action.admin.indices.stats.CommonStats;
import org.elasticsearch.action.admin.indices.stats.CommonStatsFlags;
import org.elasticsearch.action.admin.indices.stats.IndexStats;
import org.elasticsearch.action.admin.indices.stats.ShardStats;
import org.elasticsearch.action.search.SearchResponse;
import org.elasticsearch.action.support.IndicesOptions;
import org.elasticsearch.cluster.ClusterInfoService;
import org.elasticsearch.cluster.ClusterService;
import org.elasticsearch.cluster.ClusterState;
import org.elasticsearch.cluster.InternalClusterInfoService;
import org.elasticsearch.cluster.metadata.IndexMetaData;
import org.elasticsearch.cluster.metadata.SnapshotId;
import org.elasticsearch.cluster.node.DiscoveryNode;
import org.elasticsearch.cluster.routing.*;
import org.elasticsearch.common.bytes.BytesArray;
import org.elasticsearch.common.bytes.BytesReference;
import org.elasticsearch.common.io.stream.BytesStreamOutput;
import org.elasticsearch.common.io.stream.StreamInput;
import org.elasticsearch.common.logging.ESLogger;
import org.elasticsearch.common.lucene.Lucene;
import org.elasticsearch.common.settings.Settings;
import org.elasticsearch.common.transport.DummyTransportAddress;
import org.elasticsearch.common.unit.ByteSizeUnit;
import org.elasticsearch.common.unit.ByteSizeValue;
import org.elasticsearch.common.xcontent.XContentBuilder;
import org.elasticsearch.common.xcontent.XContentFactory;
import org.elasticsearch.env.Environment;
import org.elasticsearch.env.NodeEnvironment;
import org.elasticsearch.env.ShardLock;
import org.elasticsearch.index.IndexService;
import org.elasticsearch.index.NodeServicesProvider;
import org.elasticsearch.index.engine.Engine;
import org.elasticsearch.index.engine.EngineException;
import org.elasticsearch.index.fielddata.FieldDataStats;
import org.elasticsearch.index.fielddata.IndexFieldData;
import org.elasticsearch.index.flush.FlushStats;
import org.elasticsearch.index.indexing.IndexingOperationListener;
import org.elasticsearch.index.indexing.ShardIndexingService;
import org.elasticsearch.index.mapper.*;
import org.elasticsearch.index.mapper.internal.UidFieldMapper;
import org.elasticsearch.index.snapshots.IndexShardRepository;
import org.elasticsearch.index.snapshots.IndexShardSnapshotStatus;
import org.elasticsearch.index.store.Store;
import org.elasticsearch.index.translog.Translog;
import org.elasticsearch.index.translog.TranslogConfig;
import org.elasticsearch.indices.IndicesService;
import org.elasticsearch.indices.recovery.RecoveryState;
import org.elasticsearch.test.*;

import java.io.IOException;
import java.nio.file.Files;
import java.nio.file.Path;
import java.nio.file.StandardCopyOption;
import java.util.Arrays;
import java.util.HashSet;
import java.util.Set;
import java.util.concurrent.BrokenBarrierException;
import java.util.concurrent.CyclicBarrier;
import java.util.concurrent.ExecutionException;
import java.util.concurrent.atomic.AtomicBoolean;

import static org.elasticsearch.cluster.metadata.IndexMetaData.*;
import static org.elasticsearch.common.settings.Settings.settingsBuilder;
import static org.elasticsearch.common.xcontent.ToXContent.EMPTY_PARAMS;
import static org.elasticsearch.index.query.QueryBuilders.matchAllQuery;
import static org.elasticsearch.test.hamcrest.ElasticsearchAssertions.*;
import static org.hamcrest.Matchers.equalTo;

/**
 * Simple unit-test IndexShard related operations.
 */
public class IndexShardTests extends ESSingleNodeTestCase {

    public void testFlushOnDeleteSetting() throws Exception {
        boolean initValue = randomBoolean();
        createIndex("test", settingsBuilder().put(IndexShard.INDEX_FLUSH_ON_CLOSE, initValue).build());
        ensureGreen();
        IndicesService indicesService = getInstanceFromNode(IndicesService.class);
        IndexService test = indicesService.indexService("test");
        IndexShard shard = test.getShardOrNull(0);
        assertEquals(initValue, shard.isFlushOnClose());
        final boolean newValue = !initValue;
        assertAcked(client().admin().indices().prepareUpdateSettings("test").setSettings(settingsBuilder().put(IndexShard.INDEX_FLUSH_ON_CLOSE, newValue).build()));
        assertEquals(newValue, shard.isFlushOnClose());

        try {
            assertAcked(client().admin().indices().prepareUpdateSettings("test").setSettings(settingsBuilder().put(IndexShard.INDEX_FLUSH_ON_CLOSE, "FOOBAR").build()));
            fail("exception expected");
        } catch (IllegalArgumentException ex) {

        }
        assertEquals(newValue, shard.isFlushOnClose());

    }

    public void testWriteShardState() throws Exception {
        try (NodeEnvironment env = newNodeEnvironment()) {
            ShardId id = new ShardId("foo", 1);
            long version = between(1, Integer.MAX_VALUE / 2);
            boolean primary = randomBoolean();
            AllocationId allocationId = randomAllocationId();
            ShardStateMetaData state1 = new ShardStateMetaData(version, primary, "foo", allocationId);
            write(state1, env.availableShardPaths(id));
            ShardStateMetaData shardStateMetaData = load(logger, env.availableShardPaths(id));
            assertEquals(shardStateMetaData, state1);

            ShardStateMetaData state2 = new ShardStateMetaData(version, primary, "foo", allocationId);
            write(state2, env.availableShardPaths(id));
            shardStateMetaData = load(logger, env.availableShardPaths(id));
            assertEquals(shardStateMetaData, state1);

            ShardStateMetaData state3 = new ShardStateMetaData(version + 1, primary, "foo", allocationId);
            write(state3, env.availableShardPaths(id));
            shardStateMetaData = load(logger, env.availableShardPaths(id));
            assertEquals(shardStateMetaData, state3);
            assertEquals("foo", state3.indexUUID);
        }
    }

    public void testLockTryingToDelete() throws Exception {
        createIndex("test");
        ensureGreen();
        NodeEnvironment env = getInstanceFromNode(NodeEnvironment.class);
        Path[] shardPaths = env.availableShardPaths(new ShardId("test", 0));
        logger.info("--> paths: [{}]", (Object)shardPaths);
        // Should not be able to acquire the lock because it's already open
        try {
            NodeEnvironment.acquireFSLockForPaths(IndexSettingsModule.newIndexSettings("test", Settings.EMPTY), shardPaths);
            fail("should not have been able to acquire the lock");
        } catch (LockObtainFailedException e) {
            assertTrue("msg: " + e.getMessage(), e.getMessage().contains("unable to acquire write.lock"));
        }
        // Test without the regular shard lock to assume we can acquire it
        // (worst case, meaning that the shard lock could be acquired and
        // we're green to delete the shard's directory)
        ShardLock sLock = new DummyShardLock(new ShardId("test", 0));
        try {
            env.deleteShardDirectoryUnderLock(sLock, IndexSettingsModule.newIndexSettings("test", Settings.EMPTY));
            fail("should not have been able to delete the directory");
        } catch (LockObtainFailedException e) {
            assertTrue("msg: " + e.getMessage(), e.getMessage().contains("unable to acquire write.lock"));
        }
    }

    public void testPersistenceStateMetadataPersistence() throws Exception {
        createIndex("test");
        ensureGreen();
        IndicesService indicesService = getInstanceFromNode(IndicesService.class);
        NodeEnvironment env = getInstanceFromNode(NodeEnvironment.class);
        IndexService test = indicesService.indexService("test");
        IndexShard shard = test.getShardOrNull(0);
        ShardStateMetaData shardStateMetaData = load(logger, env.availableShardPaths(shard.shardId));
        assertEquals(getShardStateMetadata(shard), shardStateMetaData);
        ShardRouting routing = new ShardRouting(shard.shardRouting, shard.shardRouting.version() + 1);
        shard.updateRoutingEntry(routing, true);

        shardStateMetaData = load(logger, env.availableShardPaths(shard.shardId));
        assertEquals(shardStateMetaData, getShardStateMetadata(shard));
        assertEquals(shardStateMetaData, new ShardStateMetaData(routing.version(), routing.primary(), shard.indexSettings().getUUID(), routing.allocationId()));

        routing = new ShardRouting(shard.shardRouting, shard.shardRouting.version() + 1);
        shard.updateRoutingEntry(routing, true);
        shardStateMetaData = load(logger, env.availableShardPaths(shard.shardId));
        assertEquals(shardStateMetaData, getShardStateMetadata(shard));
        assertEquals(shardStateMetaData, new ShardStateMetaData(routing.version(), routing.primary(), shard.indexSettings().getUUID(), routing.allocationId()));

        routing = new ShardRouting(shard.shardRouting, shard.shardRouting.version() + 1);
        shard.updateRoutingEntry(routing, true);
        shardStateMetaData = load(logger, env.availableShardPaths(shard.shardId));
        assertEquals(shardStateMetaData, getShardStateMetadata(shard));
        assertEquals(shardStateMetaData, new ShardStateMetaData(routing.version(), routing.primary(), shard.indexSettings().getUUID(), routing.allocationId()));

        // test if we still write it even if the shard is not active
        ShardRouting inactiveRouting = TestShardRouting.newShardRouting(shard.shardRouting.index(), shard.shardRouting.shardId().id(), shard.shardRouting.currentNodeId(), null, null, true, ShardRoutingState.INITIALIZING, shard.shardRouting.version() + 1);
        shard.persistMetadata(inactiveRouting, shard.shardRouting);
        shardStateMetaData = load(logger, env.availableShardPaths(shard.shardId));
        assertEquals("inactive shard state shouldn't be persisted", shardStateMetaData, getShardStateMetadata(shard));
        assertEquals("inactive shard state shouldn't be persisted", shardStateMetaData, new ShardStateMetaData(routing.version(), routing.primary(), shard.indexSettings().getUUID(), routing.allocationId()));

        shard.updateRoutingEntry(new ShardRouting(shard.shardRouting, shard.shardRouting.version() + 1), false);
        shardStateMetaData = load(logger, env.availableShardPaths(shard.shardId));
        assertFalse("shard state persisted despite of persist=false", shardStateMetaData.equals(getShardStateMetadata(shard)));
        assertEquals("shard state persisted despite of persist=false", shardStateMetaData, new ShardStateMetaData(routing.version(), routing.primary(), shard.indexSettings().getUUID(), routing.allocationId()));


        routing = new ShardRouting(shard.shardRouting, shard.shardRouting.version() + 1);
        shard.updateRoutingEntry(routing, true);
        shardStateMetaData = load(logger, env.availableShardPaths(shard.shardId));
        assertEquals(shardStateMetaData, getShardStateMetadata(shard));
        assertEquals(shardStateMetaData, new ShardStateMetaData(routing.version(), routing.primary(), shard.indexSettings().getUUID(), routing.allocationId()));
    }

    public void testDeleteShardState() throws IOException {
        createIndex("test");
        ensureGreen();
        IndicesService indicesService = getInstanceFromNode(IndicesService.class);
        NodeEnvironment env = getInstanceFromNode(NodeEnvironment.class);
        IndexService test = indicesService.indexService("test");
        IndexShard shard = test.getShardOrNull(0);
        try {
            shard.deleteShardState();
            fail("shard is active metadata delete must fail");
        } catch (IllegalStateException ex) {
            // fine - only delete if non-active
        }

        ShardRouting routing = shard.routingEntry();
        ShardStateMetaData shardStateMetaData = load(logger, env.availableShardPaths(shard.shardId));
        assertEquals(shardStateMetaData, getShardStateMetadata(shard));

        routing = TestShardRouting.newShardRouting(shard.shardId.index().getName(), shard.shardId.id(), routing.currentNodeId(), null, routing.primary(), ShardRoutingState.INITIALIZING, shard.shardRouting.allocationId(), shard.shardRouting.version() + 1);
        shard.updateRoutingEntry(routing, true);
        shard.deleteShardState();

        assertNull("no shard state expected after delete on initializing", load(logger, env.availableShardPaths(shard.shardId)));


    }

    public void testFailShard() throws Exception {
        createIndex("test");
        ensureGreen();
        IndicesService indicesService = getInstanceFromNode(IndicesService.class);
        NodeEnvironment env = getInstanceFromNode(NodeEnvironment.class);
        IndexService test = indicesService.indexService("test");
        IndexShard shard = test.getShardOrNull(0);
        // fail shard
        shard.failShard("test shard fail", new CorruptIndexException("", ""));
        // check state file still exists
        ShardStateMetaData shardStateMetaData = load(logger, env.availableShardPaths(shard.shardId));
        assertEquals(shardStateMetaData, getShardStateMetadata(shard));
        ShardPath shardPath = ShardPath.loadShardPath(logger, env, shard.shardId(), test.getIndexSettings());
        assertNotNull(shardPath);
        // but index can't be opened for a failed shard
        assertThat("store index should be corrupted", Store.canOpenIndex(logger, shardPath.resolveIndex()), equalTo(false));
    }

    ShardStateMetaData getShardStateMetadata(IndexShard shard) {
        ShardRouting shardRouting = shard.routingEntry();
        if (shardRouting == null) {
            return null;
        } else {
            return new ShardStateMetaData(shardRouting.version(), shardRouting.primary(), shard.indexSettings().getUUID(), shardRouting.allocationId());
        }
    }

    private AllocationId randomAllocationId() {
        AllocationId allocationId = AllocationId.newInitializing();
        if (randomBoolean()) {
            allocationId = AllocationId.newRelocation(allocationId);
        }
        return allocationId;
    }

    public void testShardStateMetaHashCodeEquals() {
        ShardStateMetaData meta = new ShardStateMetaData(randomLong(), randomBoolean(), randomRealisticUnicodeOfCodepointLengthBetween(1, 10), randomAllocationId());

        assertEquals(meta, new ShardStateMetaData(meta.version, meta.primary, meta.indexUUID, meta.allocationId));
        assertEquals(meta.hashCode(), new ShardStateMetaData(meta.version, meta.primary, meta.indexUUID, meta.allocationId).hashCode());

        assertFalse(meta.equals(new ShardStateMetaData(meta.version, !meta.primary, meta.indexUUID, meta.allocationId)));
        assertFalse(meta.equals(new ShardStateMetaData(meta.version + 1, meta.primary, meta.indexUUID, meta.allocationId)));
        assertFalse(meta.equals(new ShardStateMetaData(meta.version, !meta.primary, meta.indexUUID + "foo", meta.allocationId)));
        assertFalse(meta.equals(new ShardStateMetaData(meta.version, !meta.primary, meta.indexUUID + "foo", randomAllocationId())));
        Set<Integer> hashCodes = new HashSet<>();
        for (int i = 0; i < 30; i++) { // just a sanity check that we impl hashcode
            meta = new ShardStateMetaData(randomLong(), randomBoolean(), randomRealisticUnicodeOfCodepointLengthBetween(1, 10), randomAllocationId());
            hashCodes.add(meta.hashCode());
        }
        assertTrue("more than one unique hashcode expected but got: " + hashCodes.size(), hashCodes.size() > 1);

    }

    public void testDeleteIndexDecreasesCounter() throws InterruptedException, ExecutionException, IOException {
        assertAcked(client().admin().indices().prepareCreate("test").setSettings(Settings.builder().put("index.number_of_shards", 1).put("index.number_of_replicas", 0)).get());
        ensureGreen("test");
        IndicesService indicesService = getInstanceFromNode(IndicesService.class);
        IndexService indexService = indicesService.indexServiceSafe("test");
        IndexShard indexShard = indexService.getShardOrNull(0);
        client().admin().indices().prepareDelete("test").get();
        assertThat(indexShard.getOperationsCount(), equalTo(0));
        try {
            indexShard.incrementOperationCounter();
            fail("we should not be able to increment anymore");
        } catch (IndexShardClosedException e) {
            // expected
        }
    }

    public void testIndexShardCounter() throws InterruptedException, ExecutionException, IOException {
        assertAcked(client().admin().indices().prepareCreate("test").setSettings(Settings.builder().put("index.number_of_shards", 1).put("index.number_of_replicas", 0)).get());
        ensureGreen("test");
        IndicesService indicesService = getInstanceFromNode(IndicesService.class);
        IndexService indexService = indicesService.indexServiceSafe("test");
        IndexShard indexShard = indexService.getShardOrNull(0);
        assertEquals(0, indexShard.getOperationsCount());
        indexShard.incrementOperationCounter();
        assertEquals(1, indexShard.getOperationsCount());
        indexShard.incrementOperationCounter();
        assertEquals(2, indexShard.getOperationsCount());
        indexShard.decrementOperationCounter();
        indexShard.decrementOperationCounter();
        assertEquals(0, indexShard.getOperationsCount());
    }

    public void testMarkAsInactiveTriggersSyncedFlush() throws Exception {
        assertAcked(client().admin().indices().prepareCreate("test")
                .setSettings(SETTING_NUMBER_OF_SHARDS, 1, SETTING_NUMBER_OF_REPLICAS, 0));
        client().prepareIndex("test", "test").setSource("{}").get();
        ensureGreen("test");
        IndicesService indicesService = getInstanceFromNode(IndicesService.class);
<<<<<<< HEAD
        // force the shard to become idle now:
        indicesService.indexService("test").getShardOrNull(0).checkIdle(0);
        assertBusy(new Runnable() { // should be very very quick
            @Override
            public void run() {
                IndexStats indexStats = client().admin().indices().prepareStats("test").clear().get().getIndex("test");
                assertNotNull(indexStats.getShards()[0].getCommitStats().getUserData().get(Engine.SYNC_COMMIT_ID));
            }
=======
        Boolean result = indicesService.indexService("test").getShardOrNull(0).checkIdle(0);
        assertEquals(Boolean.TRUE, result);
        assertBusy(() -> {
            IndexStats indexStats = client().admin().indices().prepareStats("test").clear().get().getIndex("test");
            assertNotNull(indexStats.getShards()[0].getCommitStats().getUserData().get(Engine.SYNC_COMMIT_ID));
>>>>>>> 7bca97bb
        });
        IndexStats indexStats = client().admin().indices().prepareStats("test").get().getIndex("test");
        assertNotNull(indexStats.getShards()[0].getCommitStats().getUserData().get(Engine.SYNC_COMMIT_ID));
    }

    public static ShardStateMetaData load(ESLogger logger, Path... shardPaths) throws IOException {
        return ShardStateMetaData.FORMAT.loadLatestState(logger, shardPaths);
    }

    public static void write(ShardStateMetaData shardStateMetaData,
                             Path... shardPaths) throws IOException {
        ShardStateMetaData.FORMAT.write(shardStateMetaData, shardStateMetaData.version, shardPaths);
    }

    public void testDurableFlagHasEffect() {
        createIndex("test");
        ensureGreen();
        client().prepareIndex("test", "bar", "1").setSource("{}").get();
        IndicesService indicesService = getInstanceFromNode(IndicesService.class);
        IndexService test = indicesService.indexService("test");
        IndexShard shard = test.getShardOrNull(0);
        setDurability(shard, Translog.Durabilty.REQUEST);
        assertFalse(shard.getEngine().getTranslog().syncNeeded());
        setDurability(shard, Translog.Durabilty.ASYNC);
        client().prepareIndex("test", "bar", "2").setSource("{}").get();
        assertTrue(shard.getEngine().getTranslog().syncNeeded());
        setDurability(shard, Translog.Durabilty.REQUEST);
        client().prepareDelete("test", "bar", "1").get();
        assertFalse(shard.getEngine().getTranslog().syncNeeded());

        setDurability(shard, Translog.Durabilty.ASYNC);
        client().prepareDelete("test", "bar", "2").get();
        assertTrue(shard.getEngine().getTranslog().syncNeeded());
        setDurability(shard, Translog.Durabilty.REQUEST);
        assertNoFailures(client().prepareBulk()
                .add(client().prepareIndex("test", "bar", "3").setSource("{}"))
                .add(client().prepareDelete("test", "bar", "1")).get());
        assertFalse(shard.getEngine().getTranslog().syncNeeded());

        setDurability(shard, Translog.Durabilty.ASYNC);
        assertNoFailures(client().prepareBulk()
                .add(client().prepareIndex("test", "bar", "4").setSource("{}"))
                .add(client().prepareDelete("test", "bar", "3")).get());
        setDurability(shard, Translog.Durabilty.REQUEST);
        assertTrue(shard.getEngine().getTranslog().syncNeeded());
    }

    private void setDurability(IndexShard shard, Translog.Durabilty durabilty) {
        client().admin().indices().prepareUpdateSettings(shard.shardId.getIndex()).setSettings(settingsBuilder().put(TranslogConfig.INDEX_TRANSLOG_DURABILITY, durabilty.name()).build()).get();
        assertEquals(durabilty, shard.getTranslogDurability());
    }

    public void testMinimumCompatVersion() {
        Version versionCreated = VersionUtils.randomVersion(random());
        assertAcked(client().admin().indices().prepareCreate("test")
                .setSettings(SETTING_NUMBER_OF_SHARDS, 1, SETTING_NUMBER_OF_REPLICAS, 0, SETTING_VERSION_CREATED, versionCreated.id));
        client().prepareIndex("test", "test").setSource("{}").get();
        ensureGreen("test");
        IndicesService indicesService = getInstanceFromNode(IndicesService.class);
        IndexShard test = indicesService.indexService("test").getShardOrNull(0);
        assertEquals(versionCreated.luceneVersion, test.minimumCompatibleVersion());
        client().prepareIndex("test", "test").setSource("{}").get();
        assertEquals(versionCreated.luceneVersion, test.minimumCompatibleVersion());
        test.getEngine().flush();
        assertEquals(Version.CURRENT.luceneVersion, test.minimumCompatibleVersion());
    }

    public void testUpdatePriority() {
        assertAcked(client().admin().indices().prepareCreate("test")
                .setSettings(IndexMetaData.SETTING_PRIORITY, 200));
        IndexService indexService = getInstanceFromNode(IndicesService.class).indexService("test");
        assertEquals(200, indexService.getIndexSettings().getSettings().getAsInt(IndexMetaData.SETTING_PRIORITY, 0).intValue());
        client().admin().indices().prepareUpdateSettings("test").setSettings(Settings.builder().put(IndexMetaData.SETTING_PRIORITY, 400).build()).get();
        assertEquals(400, indexService.getIndexSettings().getSettings().getAsInt(IndexMetaData.SETTING_PRIORITY, 0).intValue());
    }

    public void testRecoverIntoLeftover() throws IOException {
        createIndex("test");
        ensureGreen("test");
        client().prepareIndex("test", "bar", "1").setSource("{}").setRefresh(true).get();
        client().admin().indices().prepareFlush("test").get();
        SearchResponse response = client().prepareSearch("test").get();
        assertHitCount(response, 1l);
        IndicesService indicesService = getInstanceFromNode(IndicesService.class);
        IndexService test = indicesService.indexService("test");
        IndexShard shard = test.getShardOrNull(0);
        ShardPath shardPath = shard.shardPath();
        Path dataPath = shardPath.getDataPath();
        client().admin().indices().prepareClose("test").get();
        Path tempDir = createTempDir();
        Files.move(dataPath, tempDir.resolve("test"));
        client().admin().indices().prepareDelete("test").get();
        Files.createDirectories(dataPath.getParent());
        Files.move(tempDir.resolve("test"), dataPath);
        createIndex("test");
        ensureGreen("test");
        response = client().prepareSearch("test").get();
        assertHitCount(response, 0l);
    }

    public void testIndexDirIsDeletedWhenShardRemoved() throws Exception {
        Environment env = getInstanceFromNode(Environment.class);
        Path idxPath = env.sharedDataFile().resolve(randomAsciiOfLength(10));
        logger.info("--> idxPath: [{}]", idxPath);
        Settings idxSettings = Settings.builder()
                .put(IndexMetaData.SETTING_DATA_PATH, idxPath)
                .build();
        createIndex("test", idxSettings);
        ensureGreen("test");
        client().prepareIndex("test", "bar", "1").setSource("{}").setRefresh(true).get();
        SearchResponse response = client().prepareSearch("test").get();
        assertHitCount(response, 1l);
        client().admin().indices().prepareDelete("test").get();
        assertPathHasBeenCleared(idxPath);
    }

    public void testExpectedShardSizeIsPresent() throws InterruptedException {
        assertAcked(client().admin().indices().prepareCreate("test")
                .setSettings(SETTING_NUMBER_OF_SHARDS, 1, SETTING_NUMBER_OF_REPLICAS, 0));
        for (int i = 0; i < 50; i++) {
            client().prepareIndex("test", "test").setSource("{}").get();
        }
        ensureGreen("test");
        InternalClusterInfoService clusterInfoService = (InternalClusterInfoService) getInstanceFromNode(ClusterInfoService.class);
        clusterInfoService.refresh();
        ClusterState state = getInstanceFromNode(ClusterService.class).state();
        Long test = clusterInfoService.getClusterInfo().getShardSize(state.getRoutingTable().index("test").getShards().get(0).primaryShard());
        assertNotNull(test);
        assertTrue(test > 0);
    }

    public void testIndexCanChangeCustomDataPath() throws Exception {
        Environment env = getInstanceFromNode(Environment.class);
        Path idxPath = env.sharedDataFile().resolve(randomAsciiOfLength(10));
        final String INDEX = "idx";
        Path startDir = idxPath.resolve("start-" + randomAsciiOfLength(10));
        Path endDir = idxPath.resolve("end-" + randomAsciiOfLength(10));
        logger.info("--> start dir: [{}]", startDir.toAbsolutePath().toString());
        logger.info("-->   end dir: [{}]", endDir.toAbsolutePath().toString());
        // temp dirs are automatically created, but the end dir is what
        // startDir is going to be renamed as, so it needs to be deleted
        // otherwise we get all sorts of errors about the directory
        // already existing
        IOUtils.rm(endDir);

        Settings sb = Settings.builder()
                .put(IndexMetaData.SETTING_DATA_PATH, startDir.toAbsolutePath().toString())
                .build();
        Settings sb2 = Settings.builder()
                .put(IndexMetaData.SETTING_DATA_PATH, endDir.toAbsolutePath().toString())
                .build();

        logger.info("--> creating an index with data_path [{}]", startDir.toAbsolutePath().toString());
        createIndex(INDEX, sb);
        ensureGreen(INDEX);
        client().prepareIndex(INDEX, "bar", "1").setSource("{}").setRefresh(true).get();

        SearchResponse resp = client().prepareSearch(INDEX).setQuery(matchAllQuery()).get();
        assertThat("found the hit", resp.getHits().getTotalHits(), equalTo(1L));

        logger.info("--> closing the index [{}]", INDEX);
        client().admin().indices().prepareClose(INDEX).get();
        logger.info("--> index closed, re-opening...");
        client().admin().indices().prepareOpen(INDEX).get();
        logger.info("--> index re-opened");
        ensureGreen(INDEX);

        resp = client().prepareSearch(INDEX).setQuery(matchAllQuery()).get();
        assertThat("found the hit", resp.getHits().getTotalHits(), equalTo(1L));

        // Now, try closing and changing the settings

        logger.info("--> closing the index [{}]", INDEX);
        client().admin().indices().prepareClose(INDEX).get();

        logger.info("--> moving data on disk [{}] to [{}]", startDir.getFileName(), endDir.getFileName());
        assert Files.exists(endDir) == false : "end directory should not exist!";
        Files.move(startDir, endDir, StandardCopyOption.REPLACE_EXISTING);

        logger.info("--> updating settings...");
        client().admin().indices().prepareUpdateSettings(INDEX)
                .setSettings(sb2)
                .setIndicesOptions(IndicesOptions.fromOptions(true, false, true, true))
                .get();

        assert Files.exists(startDir) == false : "start dir shouldn't exist";

        logger.info("--> settings updated and files moved, re-opening index");
        client().admin().indices().prepareOpen(INDEX).get();
        logger.info("--> index re-opened");
        ensureGreen(INDEX);

        resp = client().prepareSearch(INDEX).setQuery(matchAllQuery()).get();
        assertThat("found the hit", resp.getHits().getTotalHits(), equalTo(1L));

        assertAcked(client().admin().indices().prepareDelete(INDEX));
        assertPathHasBeenCleared(startDir.toAbsolutePath().toString());
        assertPathHasBeenCleared(endDir.toAbsolutePath().toString());
    }

    public void testShardStats() throws IOException {
        createIndex("test");
        ensureGreen();
        IndicesService indicesService = getInstanceFromNode(IndicesService.class);
        IndexService test = indicesService.indexService("test");
        IndexShard shard = test.getShardOrNull(0);
        ShardStats stats = new ShardStats(shard.routingEntry(), shard.shardPath(), new CommonStats(shard, new CommonStatsFlags()), shard.commitStats());
        assertEquals(shard.shardPath().getRootDataPath().toString(), stats.getDataPath());
        assertEquals(shard.shardPath().getRootStatePath().toString(), stats.getStatePath());
        assertEquals(shard.shardPath().isCustomDataPath(), stats.isCustomDataPath());

        if (randomBoolean() || true) { // try to serialize it to ensure values survive the serialization
            BytesStreamOutput out = new BytesStreamOutput();
            stats.writeTo(out);
            StreamInput in = StreamInput.wrap(out.bytes());
            stats = ShardStats.readShardStats(in);
        }
        XContentBuilder builder = XContentFactory.jsonBuilder();
        builder.startObject();
        stats.toXContent(builder, EMPTY_PARAMS);
        builder.endObject();
        String xContent = builder.string();
        StringBuilder expectedSubSequence = new StringBuilder("\"shard_path\":{\"state_path\":\"");
        expectedSubSequence.append(shard.shardPath().getRootStatePath().toString());
        expectedSubSequence.append("\",\"data_path\":\"");
        expectedSubSequence.append(shard.shardPath().getRootDataPath().toString());
        expectedSubSequence.append("\",\"is_custom_data_path\":").append(shard.shardPath().isCustomDataPath()).append("}");
        assumeFalse("Some path weirdness on windows", Constants.WINDOWS);
        assertTrue(xContent.contains(expectedSubSequence));
    }

    private ParsedDocument testParsedDocument(String uid, String id, String type, String routing, long timestamp, long ttl, ParseContext.Document document, BytesReference source, Mapping mappingUpdate) {
        Field uidField = new Field("_uid", uid, UidFieldMapper.Defaults.FIELD_TYPE);
        Field versionField = new NumericDocValuesField("_version", 0);
        document.add(uidField);
        document.add(versionField);
        return new ParsedDocument(uidField, versionField, id, type, routing, timestamp, ttl, Arrays.asList(document), source, mappingUpdate);
    }

    public void testPreIndex() throws IOException {
        createIndex("testpreindex");
        ensureGreen();
        IndicesService indicesService = getInstanceFromNode(IndicesService.class);
        IndexService test = indicesService.indexService("testpreindex");
        IndexShard shard = test.getShardOrNull(0);
        ShardIndexingService shardIndexingService = shard.indexingService();
        final AtomicBoolean preIndexCalled = new AtomicBoolean(false);

        shardIndexingService.addListener(new IndexingOperationListener() {
            @Override
            public Engine.Index preIndex(Engine.Index operation) {
                preIndexCalled.set(true);
                return super.preIndex(operation);
            }
        });

        ParsedDocument doc = testParsedDocument("1", "1", "test", null, -1, -1, new ParseContext.Document(), new BytesArray(new byte[]{1}), null);
        Engine.Index index = new Engine.Index(new Term("_uid", "1"), doc);
        shard.index(index);
        assertTrue(preIndexCalled.get());
    }

    public void testPostIndex() throws IOException {
        createIndex("testpostindex");
        ensureGreen();
        IndicesService indicesService = getInstanceFromNode(IndicesService.class);
        IndexService test = indicesService.indexService("testpostindex");
        IndexShard shard = test.getShardOrNull(0);
        ShardIndexingService shardIndexingService = shard.indexingService();
        final AtomicBoolean postIndexCalled = new AtomicBoolean(false);

        shardIndexingService.addListener(new IndexingOperationListener() {
            @Override
            public void postIndex(Engine.Index index) {
                postIndexCalled.set(true);
                super.postIndex(index);
            }
        });

        ParsedDocument doc = testParsedDocument("1", "1", "test", null, -1, -1, new ParseContext.Document(), new BytesArray(new byte[]{1}), null);
        Engine.Index index = new Engine.Index(new Term("_uid", "1"), doc);
        shard.index(index);
        assertTrue(postIndexCalled.get());
    }

    public void testPostIndexWithException() throws IOException {
        createIndex("testpostindexwithexception");
        ensureGreen();
        IndicesService indicesService = getInstanceFromNode(IndicesService.class);
        IndexService test = indicesService.indexService("testpostindexwithexception");
        IndexShard shard = test.getShardOrNull(0);
        ShardIndexingService shardIndexingService = shard.indexingService();

        shard.close("Unexpected close", true);
        shard.state = IndexShardState.STARTED; // It will generate exception

        final AtomicBoolean postIndexWithExceptionCalled = new AtomicBoolean(false);

        shardIndexingService.addListener(new IndexingOperationListener() {
            @Override
            public void postIndex(Engine.Index index, Throwable ex) {
                assertNotNull(ex);
                postIndexWithExceptionCalled.set(true);
                super.postIndex(index, ex);
            }
        });

        ParsedDocument doc = testParsedDocument("1", "1", "test", null, -1, -1, new ParseContext.Document(), new BytesArray(new byte[]{1}), null);
        Engine.Index index = new Engine.Index(new Term("_uid", "1"), doc);

        try {
            shard.index(index);
            fail();
        }catch (IllegalIndexShardStateException e){

        }

        assertTrue(postIndexWithExceptionCalled.get());
    }

    public void testMaybeFlush() throws Exception {
        createIndex("test", settingsBuilder().put(TranslogConfig.INDEX_TRANSLOG_DURABILITY, Translog.Durabilty.REQUEST).build());
        ensureGreen();
        IndicesService indicesService = getInstanceFromNode(IndicesService.class);
        IndexService test = indicesService.indexService("test");
        IndexShard shard = test.getShardOrNull(0);
        assertFalse(shard.shouldFlush());
        client().admin().indices().prepareUpdateSettings("test").setSettings(settingsBuilder().put(IndexShard.INDEX_TRANSLOG_FLUSH_THRESHOLD_OPS, 1).build()).get();
        client().prepareIndex("test", "test", "0").setSource("{}").setRefresh(randomBoolean()).get();
        assertFalse(shard.shouldFlush());
        ParsedDocument doc = testParsedDocument("1", "1", "test", null, -1, -1, new ParseContext.Document(), new BytesArray(new byte[]{1}), null);
        Engine.Index index = new Engine.Index(new Term("_uid", "1"), doc);
        shard.index(index);
        assertTrue(shard.shouldFlush());
        assertEquals(2, shard.getEngine().getTranslog().totalOperations());
        client().prepareIndex("test", "test", "2").setSource("{}").setRefresh(randomBoolean()).get();
        assertBusy(() -> { // this is async
            assertFalse(shard.shouldFlush());
        });
        assertEquals(0, shard.getEngine().getTranslog().totalOperations());
        shard.getEngine().getTranslog().sync();
        long size = shard.getEngine().getTranslog().sizeInBytes();
        logger.info("--> current translog size: [{}] num_ops [{}] generation [{}]", shard.getEngine().getTranslog().sizeInBytes(), shard.getEngine().getTranslog().totalOperations(), shard.getEngine().getTranslog().getGeneration());
        client().admin().indices().prepareUpdateSettings("test").setSettings(settingsBuilder().put(IndexShard.INDEX_TRANSLOG_FLUSH_THRESHOLD_OPS, 1000)
                .put(IndexShard.INDEX_TRANSLOG_FLUSH_THRESHOLD_SIZE, new ByteSizeValue(size, ByteSizeUnit.BYTES))
                .build()).get();
        client().prepareDelete("test", "test", "2").get();
        logger.info("--> translog size after delete: [{}] num_ops [{}] generation [{}]", shard.getEngine().getTranslog().sizeInBytes(), shard.getEngine().getTranslog().totalOperations(), shard.getEngine().getTranslog().getGeneration());
        assertBusy(() -> { // this is async
            logger.info("--> translog size on iter  : [{}] num_ops [{}] generation [{}]", shard.getEngine().getTranslog().sizeInBytes(), shard.getEngine().getTranslog().totalOperations(), shard.getEngine().getTranslog().getGeneration());
            assertFalse(shard.shouldFlush());
        });
        assertEquals(0, shard.getEngine().getTranslog().totalOperations());
    }

    public void testStressMaybeFlush() throws Exception {
        createIndex("test");
        ensureGreen();
        IndicesService indicesService = getInstanceFromNode(IndicesService.class);
        IndexService test = indicesService.indexService("test");
        final IndexShard shard = test.getShardOrNull(0);
        assertFalse(shard.shouldFlush());
        client().admin().indices().prepareUpdateSettings("test").setSettings(settingsBuilder().put(IndexShard.INDEX_TRANSLOG_FLUSH_THRESHOLD_OPS, 1).build()).get();
        client().prepareIndex("test", "test", "0").setSource("{}").setRefresh(randomBoolean()).get();
        assertFalse(shard.shouldFlush());
        final AtomicBoolean running = new AtomicBoolean(true);
        final int numThreads = randomIntBetween(2, 4);
        Thread[] threads = new Thread[numThreads];
        CyclicBarrier barrier = new CyclicBarrier(numThreads + 1);
        for (int i = 0; i < threads.length; i++) {
            threads[i] = new Thread() {
                @Override
                public void run() {
                    try {
                        barrier.await();
                    } catch (InterruptedException | BrokenBarrierException e) {
                        throw new RuntimeException(e);
                    }
                    while (running.get()) {
                        shard.maybeFlush();
                    }
                }
            };
            threads[i].start();
        }
        barrier.await();
        FlushStats flushStats = shard.flushStats();
        long total = flushStats.getTotal();
        client().prepareIndex("test", "test", "1").setSource("{}").get();
        assertBusy(() -> {
            assertEquals(total + 1, shard.flushStats().getTotal());
        });
        running.set(false);
        for (int i = 0; i < threads.length; i++) {
            threads[i].join();
        }
        assertEquals(total + 1, shard.flushStats().getTotal());
    }

    public void testRecoverFromStore() throws IOException {
        createIndex("test");
        ensureGreen();
        IndicesService indicesService = getInstanceFromNode(IndicesService.class);
        IndexService test = indicesService.indexService("test");
        final IndexShard shard = test.getShardOrNull(0);

        client().prepareIndex("test", "test", "0").setSource("{}").setRefresh(randomBoolean()).get();
        if (randomBoolean()) {
            client().admin().indices().prepareFlush().get();
        }
        ShardRouting routing = new ShardRouting(shard.routingEntry());
        test.removeShard(0, "b/c simon says so");
        ShardRoutingHelper.reinit(routing);
        IndexShard newShard = test.createShard(routing);
        newShard.updateRoutingEntry(routing, false);
        DiscoveryNode localNode = new DiscoveryNode("foo", DummyTransportAddress.INSTANCE, Version.CURRENT);
        newShard.markAsRecovering("store", new RecoveryState(newShard.shardId(), routing.primary(), RecoveryState.Type.STORE, localNode, localNode));
        assertTrue(newShard.recoverFromStore(localNode));
        routing = new ShardRouting(routing);
        ShardRoutingHelper.moveToStarted(routing);
        newShard.updateRoutingEntry(routing, true);
        SearchResponse response = client().prepareSearch().get();
        assertHitCount(response, 1);
    }

    public void testFailIfIndexNotPresentInRecoverFromStore() throws IOException {
        createIndex("test");
        ensureGreen();
        IndicesService indicesService = getInstanceFromNode(IndicesService.class);
        DiscoveryNode localNode = new DiscoveryNode("foo", DummyTransportAddress.INSTANCE, Version.CURRENT);
        IndexService test = indicesService.indexService("test");
        final IndexShard shard = test.getShardOrNull(0);

        client().prepareIndex("test", "test", "0").setSource("{}").setRefresh(randomBoolean()).get();
        if (randomBoolean()) {
            client().admin().indices().prepareFlush().get();
        }
        final ShardRouting origRouting = shard.routingEntry();
        ShardRouting routing = new ShardRouting(origRouting);
        Store store = shard.store();
        store.incRef();
        test.removeShard(0, "b/c simon says so");
        Lucene.cleanLuceneIndex(store.directory());
        store.decRef();
        ShardRoutingHelper.reinit(routing);
        IndexShard newShard = test.createShard(routing);
        newShard.updateRoutingEntry(routing, false);
        newShard.markAsRecovering("store", new RecoveryState(newShard.shardId(), routing.primary(), RecoveryState.Type.STORE, localNode, localNode));
        try {
            newShard.recoverFromStore(localNode);
            fail("index not there!");
        } catch (IndexShardRecoveryException ex) {
            assertTrue(ex.getMessage().contains("failed to fetch index version after copying it over"));
        }

        ShardRoutingHelper.moveToUnassigned(routing, new UnassignedInfo(UnassignedInfo.Reason.INDEX_CREATED, "because I say so"));
        ShardRoutingHelper.initialize(routing, origRouting.currentNodeId());
        assertTrue("it's already recovering, we should ignore new ones", newShard.ignoreRecoveryAttempt());
        try {
            newShard.markAsRecovering("store", new RecoveryState(newShard.shardId(), routing.primary(), RecoveryState.Type.STORE, localNode, localNode));
            fail("we are already recovering, can't mark again");
        } catch (IllegalIndexShardStateException e) {
            // OK!
        }
        test.removeShard(0, "I broken it");
        newShard = test.createShard(routing);
        newShard.updateRoutingEntry(routing, false);
        newShard.markAsRecovering("store", new RecoveryState(newShard.shardId(), routing.primary(), RecoveryState.Type.STORE, localNode, localNode));
        assertTrue("recover even if there is nothing to recover", newShard.recoverFromStore(localNode));

        routing = new ShardRouting(routing);
        ShardRoutingHelper.moveToStarted(routing);
        newShard.updateRoutingEntry(routing, true);
        SearchResponse response = client().prepareSearch().get();
        assertHitCount(response, 0);
        client().prepareIndex("test", "test", "0").setSource("{}").setRefresh(true).get();
        assertHitCount(client().prepareSearch().get(), 1);
    }

    public void testRestoreShard() throws IOException {
        createIndex("test");
        createIndex("test_target");
        ensureGreen();
        IndicesService indicesService = getInstanceFromNode(IndicesService.class);
        IndexService test = indicesService.indexService("test");
        IndexService test_target = indicesService.indexService("test_target");
        final IndexShard test_shard = test.getShardOrNull(0);

        client().prepareIndex("test", "test", "0").setSource("{}").setRefresh(randomBoolean()).get();
        client().prepareIndex("test_target", "test", "1").setSource("{}").setRefresh(true).get();
        assertHitCount(client().prepareSearch("test_target").get(), 1);
        assertSearchHits(client().prepareSearch("test_target").get(), "1");
        client().admin().indices().prepareFlush("test").get(); // only flush test
        final ShardRouting origRouting = test_target.getShardOrNull(0).routingEntry();
        ShardRouting routing = new ShardRouting(origRouting);
        ShardRoutingHelper.reinit(routing);
        routing = ShardRoutingHelper.newWithRestoreSource(routing, new RestoreSource(new SnapshotId("foo", "bar"), Version.CURRENT, "test"));
        test_target.removeShard(0, "just do it man!");
        final IndexShard test_target_shard = test_target.createShard(routing);
        Store sourceStore = test_shard.store();
        Store targetStore = test_target_shard.store();

        test_target_shard.updateRoutingEntry(routing, false);
        DiscoveryNode localNode = new DiscoveryNode("foo", DummyTransportAddress.INSTANCE, Version.CURRENT);
        test_target_shard.markAsRecovering("store", new RecoveryState(routing.shardId(), routing.primary(), RecoveryState.Type.SNAPSHOT, routing.restoreSource(), localNode));
        assertTrue(test_target_shard.restoreFromRepository(new IndexShardRepository() {
            @Override
            public void snapshot(SnapshotId snapshotId, ShardId shardId, IndexCommit snapshotIndexCommit, IndexShardSnapshotStatus snapshotStatus) {
            }

            @Override
            public void restore(SnapshotId snapshotId, Version version, ShardId shardId, ShardId snapshotShardId, RecoveryState recoveryState) {
                try {
                    Lucene.cleanLuceneIndex(targetStore.directory());
                    for (String file : sourceStore.directory().listAll()) {
                        if (file.equals("write.lock") || file.startsWith("extra")) {
                            continue;
                        }
                        targetStore.directory().copyFrom(sourceStore.directory(), file, file, IOContext.DEFAULT);
                    }
                } catch (Exception ex) {
                    throw new RuntimeException(ex);
                }
            }

            @Override
            public IndexShardSnapshotStatus snapshotStatus(SnapshotId snapshotId, Version version, ShardId shardId) {
                return null;
            }

            @Override
            public void verify(String verificationToken) {
            }
        }, localNode));

        routing = new ShardRouting(routing);
        ShardRoutingHelper.moveToStarted(routing);
        test_target_shard.updateRoutingEntry(routing, true);
        assertHitCount(client().prepareSearch("test_target").get(), 1);
        assertSearchHits(client().prepareSearch("test_target").get(), "0");
    }

    public void testSearcherWrapperIsUsed() throws IOException {
        createIndex("test");
        ensureGreen();
        IndicesService indicesService = getInstanceFromNode(IndicesService.class);
        IndexService indexService = indicesService.indexService("test");
        IndexShard shard = indexService.getShardOrNull(0);
        client().prepareIndex("test", "test", "0").setSource("{\"foo\" : \"bar\"}").setRefresh(true).get();
        client().prepareIndex("test", "test", "1").setSource("{\"foobar\" : \"bar\"}").setRefresh(true).get();

        Engine.GetResult getResult = shard.get(new Engine.Get(false, new Term(UidFieldMapper.NAME, Uid.createUid("test", "1"))));
        assertTrue(getResult.exists());
        assertNotNull(getResult.searcher());
        getResult.release();
        try (Engine.Searcher searcher = shard.acquireSearcher("test")) {
            TopDocs search = searcher.searcher().search(new TermQuery(new Term("foo", "bar")), 10);
            assertEquals(search.totalHits, 1);
            search = searcher.searcher().search(new TermQuery(new Term("foobar", "bar")), 10);
            assertEquals(search.totalHits, 1);
        }
        IndexSearcherWrapper wrapper = new IndexSearcherWrapper() {
            @Override
            public DirectoryReader wrap(DirectoryReader reader) throws IOException {
                return new FieldMaskingReader("foo", reader);
            }

            @Override
            public IndexSearcher wrap(IndexSearcher searcher) throws EngineException {
                return searcher;
            }
        };

        IndexShard newShard = reinitWithWrapper(indexService, shard, wrapper);
        try {
            try (Engine.Searcher searcher = newShard.acquireSearcher("test")) {
                TopDocs search = searcher.searcher().search(new TermQuery(new Term("foo", "bar")), 10);
                assertEquals(search.totalHits, 0);
                search = searcher.searcher().search(new TermQuery(new Term("foobar", "bar")), 10);
                assertEquals(search.totalHits, 1);
            }
            getResult = newShard.get(new Engine.Get(false, new Term(UidFieldMapper.NAME, Uid.createUid("test", "1"))));
            assertTrue(getResult.exists());
            assertNotNull(getResult.searcher()); // make sure get uses the wrapped reader
            assertTrue(getResult.searcher().reader() instanceof FieldMaskingReader);
            getResult.release();
        } finally {
            newShard.close("just do it", randomBoolean());
        }
    }

    public void testSearcherWrapperWorksWithGlobaOrdinals() throws IOException {
        createIndex("test");
        ensureGreen();
        IndicesService indicesService = getInstanceFromNode(IndicesService.class);
        IndexService indexService = indicesService.indexService("test");
        IndexShard shard = indexService.getShardOrNull(0);
        client().prepareIndex("test", "test", "0").setSource("{\"foo\" : \"bar\"}").setRefresh(true).get();
        client().prepareIndex("test", "test", "1").setSource("{\"foobar\" : \"bar\"}").setRefresh(true).get();

        IndexSearcherWrapper wrapper = new IndexSearcherWrapper() {
            @Override
            public DirectoryReader wrap(DirectoryReader reader) throws IOException {
                return new FieldMaskingReader("foo", reader);
            }

            @Override
            public IndexSearcher wrap(IndexSearcher searcher) throws EngineException {
                return searcher;
            }
        };

        IndexShard newShard = reinitWithWrapper(indexService, shard, wrapper);
        try {
            // test global ordinals are evicted
            MappedFieldType foo = newShard.mapperService().indexName("foo");
            IndexFieldData.Global ifd = shard.indexFieldDataService().getForField(foo);
            FieldDataStats before = shard.fieldData().stats("foo");
            assertThat(before.getMemorySizeInBytes(), equalTo(0l));
            FieldDataStats after = null;
            try (Engine.Searcher searcher = newShard.acquireSearcher("test")) {
                assumeTrue("we have to have more than one segment", searcher.getDirectoryReader().leaves().size() > 1);
                IndexFieldData indexFieldData = ifd.loadGlobal(searcher.getDirectoryReader());
                after = shard.fieldData().stats("foo");
                assertEquals(after.getEvictions(), before.getEvictions());
                // If a field doesn't exist an empty IndexFieldData is returned and that isn't cached:
                assertThat(after.getMemorySizeInBytes(), equalTo(0l));
            }
            assertEquals(shard.fieldData().stats("foo").getEvictions(), before.getEvictions());
            assertEquals(shard.fieldData().stats("foo").getMemorySizeInBytes(), after.getMemorySizeInBytes());
            newShard.flush(new FlushRequest().force(true).waitIfOngoing(true));
            newShard.refresh("test");
            assertEquals(shard.fieldData().stats("foo").getMemorySizeInBytes(), before.getMemorySizeInBytes());
            assertEquals(shard.fieldData().stats("foo").getEvictions(), before.getEvictions());
        } finally {
            newShard.close("just do it", randomBoolean());
        }
    }

    public void testSearchIsReleaseIfWrapperFails() throws IOException {
        createIndex("test");
        ensureGreen();
        IndicesService indicesService = getInstanceFromNode(IndicesService.class);
        IndexService indexService = indicesService.indexService("test");
        IndexShard shard = indexService.getShardOrNull(0);
        client().prepareIndex("test", "test", "0").setSource("{\"foo\" : \"bar\"}").setRefresh(true).get();
        IndexSearcherWrapper wrapper = new IndexSearcherWrapper() {
            @Override
            public DirectoryReader wrap(DirectoryReader reader) throws IOException {
                throw new RuntimeException("boom");
            }

            public IndexSearcher wrap(IndexSearcher searcher) throws EngineException {
                return searcher;
            }
        };

        IndexShard newShard = reinitWithWrapper(indexService, shard, wrapper);
        try {
            newShard.acquireSearcher("test");
            fail("exception expected");
        } catch (RuntimeException ex) {
            //
        } finally {
            newShard.close("just do it", randomBoolean());
        }
        // test will fail due to unclosed searchers if the searcher is not released
    }

    private final IndexShard reinitWithWrapper(IndexService indexService, IndexShard shard, IndexSearcherWrapper wrapper) throws IOException {
        ShardRouting routing = new ShardRouting(shard.routingEntry());
        shard.close("simon says", true);
        NodeServicesProvider indexServices = indexService.getIndexServices();
        IndexShard newShard = new IndexShard(shard.shardId(), indexService.getIndexSettings(), shard.shardPath(), shard.store(), indexService.cache(), indexService.mapperService(), indexService.similarityService(), indexService.fieldData(), shard.getEngineFactory(), indexService.getIndexEventListener(), wrapper, indexServices);
        ShardRoutingHelper.reinit(routing);
        newShard.updateRoutingEntry(routing, false);
        DiscoveryNode localNode = new DiscoveryNode("foo", DummyTransportAddress.INSTANCE, Version.CURRENT);
        newShard.markAsRecovering("store", new RecoveryState(newShard.shardId(), routing.primary(), RecoveryState.Type.STORE, localNode, localNode));
        assertTrue(newShard.recoverFromStore(localNode));
        routing = new ShardRouting(routing);
        ShardRoutingHelper.moveToStarted(routing);
        newShard.updateRoutingEntry(routing, true);
        return newShard;
    }

}<|MERGE_RESOLUTION|>--- conflicted
+++ resolved
@@ -344,23 +344,13 @@
         client().prepareIndex("test", "test").setSource("{}").get();
         ensureGreen("test");
         IndicesService indicesService = getInstanceFromNode(IndicesService.class);
-<<<<<<< HEAD
-        // force the shard to become idle now:
         indicesService.indexService("test").getShardOrNull(0).checkIdle(0);
-        assertBusy(new Runnable() { // should be very very quick
-            @Override
-            public void run() {
-                IndexStats indexStats = client().admin().indices().prepareStats("test").clear().get().getIndex("test");
-                assertNotNull(indexStats.getShards()[0].getCommitStats().getUserData().get(Engine.SYNC_COMMIT_ID));
-            }
-=======
-        Boolean result = indicesService.indexService("test").getShardOrNull(0).checkIdle(0);
-        assertEquals(Boolean.TRUE, result);
         assertBusy(() -> {
             IndexStats indexStats = client().admin().indices().prepareStats("test").clear().get().getIndex("test");
             assertNotNull(indexStats.getShards()[0].getCommitStats().getUserData().get(Engine.SYNC_COMMIT_ID));
->>>>>>> 7bca97bb
-        });
+            indicesService.indexService("test").getShardOrNull(0).checkIdle(0);
+            }
+        );
         IndexStats indexStats = client().admin().indices().prepareStats("test").get().getIndex("test");
         assertNotNull(indexStats.getShards()[0].getCommitStats().getUserData().get(Engine.SYNC_COMMIT_ID));
     }
