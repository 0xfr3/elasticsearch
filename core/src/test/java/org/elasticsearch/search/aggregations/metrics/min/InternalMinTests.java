/*
 * Licensed to Elasticsearch under one or more contributor
 * license agreements. See the NOTICE file distributed with
 * this work for additional information regarding copyright
 * ownership. Elasticsearch licenses this file to you under
 * the Apache License, Version 2.0 (the "License"); you may
 * not use this file except in compliance with the License.
 * You may obtain a copy of the License at
 *
 *    http://www.apache.org/licenses/LICENSE-2.0
 *
 * Unless required by applicable law or agreed to in writing,
 * software distributed under the License is distributed on an
 * "AS IS" BASIS, WITHOUT WARRANTIES OR CONDITIONS OF ANY
 * KIND, either express or implied.  See the License for the
 * specific language governing permissions and limitations
 * under the License.
 */

package org.elasticsearch.search.aggregations.metrics.min;

import org.elasticsearch.common.io.stream.Writeable.Reader;
import org.elasticsearch.search.DocValueFormat;
import org.elasticsearch.search.aggregations.InternalAggregationTestCase;
import org.elasticsearch.search.aggregations.ParsedAggregation;
import org.elasticsearch.search.aggregations.pipeline.PipelineAggregator;

import java.util.List;
import java.util.Map;

public class InternalMinTests extends InternalAggregationTestCase<InternalMin> {
    @Override
    protected InternalMin createTestInstance(String name, List<PipelineAggregator> pipelineAggregators, Map<String, Object> metaData) {
<<<<<<< HEAD
        double value = frequently() ? randomDouble() : randomFrom(new Double[] { Double.NEGATIVE_INFINITY, Double.POSITIVE_INFINITY });
        DocValueFormat formatter = randomFrom(new DocValueFormat.Decimal("###.##"), DocValueFormat.BOOLEAN, DocValueFormat.RAW);
        return new InternalMin(name, value, formatter, pipelineAggregators, metaData);
=======
        return new InternalMin(name, randomDouble(), randomNumericDocValueFormat(), pipelineAggregators, metaData);
>>>>>>> 8758c541
    }

    @Override
    protected Reader<InternalMin> instanceReader() {
        return InternalMin::new;
    }

    @Override
    protected void assertReduced(InternalMin reduced, List<InternalMin> inputs) {
        assertEquals(inputs.stream().mapToDouble(InternalMin::value).min().getAsDouble(), reduced.value(), 0);
    }

    @Override
    protected void assertFromXContent(InternalMin min, ParsedAggregation parsedAggregation) {
        ParsedMin parsed = ((ParsedMin) parsedAggregation);
        if (Double.isInfinite(min.getValue()) == false) {
            assertEquals(min.getValue(), parsed.getValue(), Double.MIN_VALUE);
            assertEquals(min.getValueAsString(), parsed.getValueAsString());
        } else {
            // we write Double.NEGATIVE_INFINITY and Double.POSITIVE_INFINITY to xContent as 'null', so we
            // cannot differentiate between them. Also we cannot recreate the exact String representation
            assertEquals(parsed.getValue(), Double.POSITIVE_INFINITY, 0);
        }
    }
}<|MERGE_RESOLUTION|>--- conflicted
+++ resolved
@@ -31,13 +31,9 @@
 public class InternalMinTests extends InternalAggregationTestCase<InternalMin> {
     @Override
     protected InternalMin createTestInstance(String name, List<PipelineAggregator> pipelineAggregators, Map<String, Object> metaData) {
-<<<<<<< HEAD
         double value = frequently() ? randomDouble() : randomFrom(new Double[] { Double.NEGATIVE_INFINITY, Double.POSITIVE_INFINITY });
-        DocValueFormat formatter = randomFrom(new DocValueFormat.Decimal("###.##"), DocValueFormat.BOOLEAN, DocValueFormat.RAW);
+        DocValueFormat formatter = randomNumericDocValueFormat();
         return new InternalMin(name, value, formatter, pipelineAggregators, metaData);
-=======
-        return new InternalMin(name, randomDouble(), randomNumericDocValueFormat(), pipelineAggregators, metaData);
->>>>>>> 8758c541
     }
 
     @Override
