/*
 * Licensed to Elasticsearch under one or more contributor
 * license agreements. See the NOTICE file distributed with
 * this work for additional information regarding copyright
 * ownership. Elasticsearch licenses this file to you under
 * the Apache License, Version 2.0 (the "License"); you may
 * not use this file except in compliance with the License.
 * You may obtain a copy of the License at
 *
 *    http://www.apache.org/licenses/LICENSE-2.0
 *
 * Unless required by applicable law or agreed to in writing,
 * software distributed under the License is distributed on an
 * "AS IS" BASIS, WITHOUT WARRANTIES OR CONDITIONS OF ANY
 * KIND, either express or implied.  See the License for the
 * specific language governing permissions and limitations
 * under the License.
 */

package org.elasticsearch.cluster.metadata;

import com.carrotsearch.hppc.LongArrayList;
import com.carrotsearch.hppc.cursors.IntObjectCursor;
import com.carrotsearch.hppc.cursors.ObjectCursor;
import com.carrotsearch.hppc.cursors.ObjectObjectCursor;
import org.elasticsearch.Version;
import org.elasticsearch.cluster.Diff;
import org.elasticsearch.cluster.Diffable;
import org.elasticsearch.cluster.DiffableUtils;
import org.elasticsearch.cluster.block.ClusterBlock;
import org.elasticsearch.cluster.block.ClusterBlockLevel;
import org.elasticsearch.cluster.node.DiscoveryNodeFilters;
import org.elasticsearch.cluster.routing.ShardRouting;
import org.elasticsearch.common.Nullable;
import org.elasticsearch.common.ParseFieldMatcher;
import org.elasticsearch.common.collect.ImmutableOpenIntMap;
import org.elasticsearch.common.collect.ImmutableOpenMap;
import org.elasticsearch.common.collect.MapBuilder;
import org.elasticsearch.common.compress.CompressedXContent;
import org.elasticsearch.common.io.stream.StreamInput;
import org.elasticsearch.common.io.stream.StreamOutput;
import org.elasticsearch.common.settings.Settings;
import org.elasticsearch.common.settings.loader.SettingsLoader;
import org.elasticsearch.common.xcontent.FromXContentBuilder;
import org.elasticsearch.common.xcontent.ToXContent;
import org.elasticsearch.common.xcontent.XContentBuilder;
import org.elasticsearch.common.xcontent.XContentFactory;
import org.elasticsearch.common.xcontent.XContentParser;
import org.elasticsearch.index.mapper.MapperService;
import org.elasticsearch.rest.RestStatus;
import org.joda.time.DateTime;
import org.joda.time.DateTimeZone;

import java.io.IOException;
import java.text.ParseException;
import java.util.*;

import static org.elasticsearch.cluster.node.DiscoveryNodeFilters.OpType.AND;
import static org.elasticsearch.cluster.node.DiscoveryNodeFilters.OpType.OR;
import static org.elasticsearch.common.settings.Settings.readSettingsFromStream;
import static org.elasticsearch.common.settings.Settings.settingsBuilder;
import static org.elasticsearch.common.settings.Settings.writeSettingsToStream;

/**
 *
 */
public class IndexMetaData implements Diffable<IndexMetaData>, FromXContentBuilder<IndexMetaData>, ToXContent {

    public static final IndexMetaData PROTO = IndexMetaData.builder("")
        .settings(Settings.builder().put(IndexMetaData.SETTING_VERSION_CREATED, Version.CURRENT))
        .numberOfShards(1).numberOfReplicas(0).build();

    public interface Custom extends Diffable<Custom>, ToXContent {

        String type();

        Custom fromMap(Map<String, Object> map) throws IOException;

        Custom fromXContent(XContentParser parser) throws IOException;

        /**
         * Merges from this to another, with this being more important, i.e., if something exists in this and another,
         * this will prevail.
         */
        Custom mergeWith(Custom another);
    }

    public static Map<String, Custom> customPrototypes = new HashMap<>();

    /**
     * Register a custom index meta data factory. Make sure to call it from a static block.
     */
    public static void registerPrototype(String type, Custom proto) {
        customPrototypes.put(type, proto);
    }

    @Nullable
    public static <T extends Custom> T lookupPrototype(String type) {
        //noinspection unchecked
        return (T) customPrototypes.get(type);
    }

    public static <T extends Custom> T lookupPrototypeSafe(String type) {
        //noinspection unchecked
        T proto = (T) customPrototypes.get(type);
        if (proto == null) {
            throw new IllegalArgumentException("No custom metadata prototype registered for type [" + type + "]");
        }
        return proto;
    }

    public static final ClusterBlock INDEX_READ_ONLY_BLOCK = new ClusterBlock(5, "index read-only (api)", false, false, RestStatus.FORBIDDEN, EnumSet.of(ClusterBlockLevel.WRITE, ClusterBlockLevel.METADATA_WRITE));
    public static final ClusterBlock INDEX_READ_BLOCK = new ClusterBlock(7, "index read (api)", false, false, RestStatus.FORBIDDEN, EnumSet.of(ClusterBlockLevel.READ));
    public static final ClusterBlock INDEX_WRITE_BLOCK = new ClusterBlock(8, "index write (api)", false, false, RestStatus.FORBIDDEN, EnumSet.of(ClusterBlockLevel.WRITE));
    public static final ClusterBlock INDEX_METADATA_BLOCK = new ClusterBlock(9, "index metadata (api)", false, false, RestStatus.FORBIDDEN, EnumSet.of(ClusterBlockLevel.METADATA_WRITE, ClusterBlockLevel.METADATA_READ));

    public static enum State {
        OPEN((byte) 0),
        CLOSE((byte) 1);

        private final byte id;

        State(byte id) {
            this.id = id;
        }

        public byte id() {
            return this.id;
        }

        public static State fromId(byte id) {
            if (id == 0) {
                return OPEN;
            } else if (id == 1) {
                return CLOSE;
            }
            throw new IllegalStateException("No state match for id [" + id + "]");
        }

        public static State fromString(String state) {
            if ("open".equals(state)) {
                return OPEN;
            } else if ("close".equals(state)) {
                return CLOSE;
            }
            throw new IllegalStateException("No state match for [" + state + "]");
        }
    }

    public static final String INDEX_SETTING_PREFIX = "index.";
    public static final String SETTING_NUMBER_OF_SHARDS = "index.number_of_shards";
    public static final String SETTING_NUMBER_OF_REPLICAS = "index.number_of_replicas";
    public static final String SETTING_SHADOW_REPLICAS = "index.shadow_replicas";
    public static final String SETTING_SHARED_FILESYSTEM = "index.shared_filesystem";
    public static final String SETTING_AUTO_EXPAND_REPLICAS = "index.auto_expand_replicas";
    public static final String SETTING_READ_ONLY = "index.blocks.read_only";
    public static final String SETTING_BLOCKS_READ = "index.blocks.read";
    public static final String SETTING_BLOCKS_WRITE = "index.blocks.write";
    public static final String SETTING_BLOCKS_METADATA = "index.blocks.metadata";
    public static final String SETTING_VERSION_CREATED = "index.version.created";
    public static final String SETTING_VERSION_CREATED_STRING = "index.version.created_string";
    public static final String SETTING_VERSION_UPGRADED = "index.version.upgraded";
    public static final String SETTING_VERSION_UPGRADED_STRING = "index.version.upgraded_string";
    public static final String SETTING_VERSION_MINIMUM_COMPATIBLE = "index.version.minimum_compatible";
    public static final String SETTING_CREATION_DATE = "index.creation_date";
    public static final String SETTING_PRIORITY = "index.priority";
    public static final String SETTING_CREATION_DATE_STRING = "index.creation_date_string";
    public static final String SETTING_INDEX_UUID = "index.uuid";
    public static final String SETTING_DATA_PATH = "index.data_path";
    public static final String SETTING_SHARED_FS_ALLOW_RECOVERY_ON_ANY_NODE = "index.shared_filesystem.recover_on_any_node";
    public static final String INDEX_UUID_NA_VALUE = "_na_";

    public static final String KEY_ACTIVE_ALLOCATIONS = "active_allocations";
    static final String KEY_VERSION = "version";
    static final String KEY_SETTINGS = "settings";
    static final String KEY_STATE = "state";
    static final String KEY_MAPPINGS = "mappings";
    static final String KEY_ALIASES = "aliases";
    static final String KEY_PRIMARY_TERMS = "primary_terms";

    private final int numberOfShards;
    private final int numberOfReplicas;

    private final String index;
    private final long version;
    private final long[] primaryTerms;

    private final State state;

    private final ImmutableOpenMap<String, AliasMetaData> aliases;

    private final Settings settings;

    private final ImmutableOpenMap<String, MappingMetaData> mappings;

    private final ImmutableOpenMap<String, Custom> customs;

    private final ImmutableOpenIntMap<Set<String>> activeAllocationIds;

    private transient final int totalNumberOfShards;

    private final DiscoveryNodeFilters requireFilters;
    private final DiscoveryNodeFilters includeFilters;
    private final DiscoveryNodeFilters excludeFilters;

    private final Version indexCreatedVersion;
    private final Version indexUpgradedVersion;
    private final org.apache.lucene.util.Version minimumCompatibleLuceneVersion;

    private IndexMetaData(String index, long version, long[] primaryTerms, State state, int numberOfShards, int numberOfReplicas, Settings settings,
                          ImmutableOpenMap<String, MappingMetaData> mappings, ImmutableOpenMap<String, AliasMetaData> aliases,
                          ImmutableOpenMap<String, Custom> customs, ImmutableOpenIntMap<Set<String>> activeAllocationIds,
                          DiscoveryNodeFilters requireFilters, DiscoveryNodeFilters includeFilters, DiscoveryNodeFilters excludeFilters,
                          Version indexCreatedVersion, Version indexUpgradedVersion, org.apache.lucene.util.Version minimumCompatibleLuceneVersion) {

        this.index = index;
        this.version = version;
        this.primaryTerms = primaryTerms;
        assert primaryTerms.length == numberOfShards;
        this.state = state;
        this.numberOfShards = numberOfShards;
        this.numberOfReplicas = numberOfReplicas;
        this.totalNumberOfShards = numberOfShards * (numberOfReplicas + 1);
        this.settings = settings;
        this.mappings = mappings;
        this.customs = customs;
        this.aliases = aliases;
        this.activeAllocationIds = activeAllocationIds;
        this.requireFilters = requireFilters;
        this.includeFilters = includeFilters;
        this.excludeFilters = excludeFilters;
        this.indexCreatedVersion = indexCreatedVersion;
        this.indexUpgradedVersion = indexUpgradedVersion;
        this.minimumCompatibleLuceneVersion = minimumCompatibleLuceneVersion;
    }

    public String getIndex() {
        return index;
    }

    public String getIndexUUID() {
        return settings.get(SETTING_INDEX_UUID, INDEX_UUID_NA_VALUE);
    }

    /**
     * Test whether the current index UUID is the same as the given one. Returns true if either are _na_
     */
    public boolean isSameUUID(String otherUUID) {
        assert otherUUID != null;
        assert getIndexUUID() != null;
        if (INDEX_UUID_NA_VALUE.equals(otherUUID) || INDEX_UUID_NA_VALUE.equals(getIndexUUID())) {
            return true;
        }
        return otherUUID.equals(getIndexUUID());
    }

    public long getVersion() {
        return this.version;
    }


    /**
     * The term of the current selected primary. This is a non-negative number incremented when
     * a primary shard is assigned after a full cluster restart (see {@link ShardRouting#initialize(java.lang.String, long)}
     * or a replica shard is promoted to a primary (see {@link ShardRouting#moveToPrimary()}).
     **/
    public long primaryTerm(int shardId) {
        return this.primaryTerms[shardId];
    }

    /**
     * Return the {@link Version} on which this index has been created. This
     * information is typically useful for backward compatibility.
     */
    public Version getCreationVersion() {
        return indexCreatedVersion;
    }

    /**
     * Return the {@link Version} on which this index has been upgraded. This
     * information is typically useful for backward compatibility.
     */
    public Version getUpgradedVersion() {
        return indexUpgradedVersion;
    }

    /**
     * Return the {@link org.apache.lucene.util.Version} of the oldest lucene segment in the index
     */
    public org.apache.lucene.util.Version getMinimumCompatibleVersion() {
        return minimumCompatibleLuceneVersion;
    }

    public long getCreationDate() {
        return settings.getAsLong(SETTING_CREATION_DATE, -1l);
    }

    public State getState() {
        return this.state;
    }

    public int getNumberOfShards() {
        return numberOfShards;
    }

    public int getNumberOfReplicas() {
        return numberOfReplicas;
    }

    public int getTotalNumberOfShards() {
        return totalNumberOfShards;
    }

    public Settings getSettings() {
        return settings;
    }

    public ImmutableOpenMap<String, AliasMetaData> getAliases() {
        return this.aliases;
    }

    public ImmutableOpenMap<String, MappingMetaData> getMappings() {
        return mappings;
    }

    @Nullable
    public MappingMetaData mapping(String mappingType) {
        return mappings.get(mappingType);
    }

    /**
     * Sometimes, the default mapping exists and an actual mapping is not created yet (introduced),
     * in this case, we want to return the default mapping in case it has some default mapping definitions.
     * <p>
     * Note, once the mapping type is introduced, the default mapping is applied on the actual typed MappingMetaData,
     * setting its routing, timestamp, and so on if needed.
     */
    @Nullable
    public MappingMetaData mappingOrDefault(String mappingType) {
        MappingMetaData mapping = mappings.get(mappingType);
        if (mapping != null) {
            return mapping;
        }
        return mappings.get(MapperService.DEFAULT_MAPPING);
    }

    public ImmutableOpenMap<String, Custom> getCustoms() {
        return this.customs;
    }

    @SuppressWarnings("unchecked")
    public <T extends Custom> T custom(String type) {
        return (T) customs.get(type);
    }

    public ImmutableOpenIntMap<Set<String>> getActiveAllocationIds() {
        return activeAllocationIds;
    }

    public Set<String> activeAllocationIds(int shardId) {
        assert shardId >= 0 && shardId < numberOfShards;
        return activeAllocationIds.get(shardId);
    }

    @Nullable
    public DiscoveryNodeFilters requireFilters() {
        return requireFilters;
    }

    @Nullable
    public DiscoveryNodeFilters includeFilters() {
        return includeFilters;
    }

    @Nullable
    public DiscoveryNodeFilters excludeFilters() {
        return excludeFilters;
    }

    @Override
    public boolean equals(Object o) {
        if (this == o) {
            return true;
        }
        if (o == null || getClass() != o.getClass()) {
            return false;
        }

        IndexMetaData that = (IndexMetaData) o;

        if (version != that.version) {
            return false;
        }

        if (!aliases.equals(that.aliases)) {
            return false;
        }
        if (!index.equals(that.index)) {
            return false;
        }
        if (!mappings.equals(that.mappings)) {
            return false;
        }
        if (!settings.equals(that.settings)) {
            return false;
        }
        if (state != that.state) {
            return false;
        }
        if (!customs.equals(that.customs)) {
            return false;
        }

        if (Arrays.equals(primaryTerms, that.primaryTerms) == false) {
            return false;
        }
        if (!activeAllocationIds.equals(that.activeAllocationIds)) {
            return false;
        }
        return true;
    }

    @Override
    public int hashCode() {
        int result = index.hashCode();
        result = 31 * result + Long.hashCode(version);
        result = 31 * result + state.hashCode();
        result = 31 * result + aliases.hashCode();
        result = 31 * result + settings.hashCode();
        result = 31 * result + mappings.hashCode();
        result = 31 * result + customs.hashCode();
        result = 31 * result + Arrays.hashCode(primaryTerms);
        result = 31 * result + activeAllocationIds.hashCode();
        return result;
    }


    @Override
    public Diff<IndexMetaData> diff(IndexMetaData previousState) {
        return new IndexMetaDataDiff(previousState, this);
    }

    @Override
    public Diff<IndexMetaData> readDiffFrom(StreamInput in) throws IOException {
        return new IndexMetaDataDiff(in);
    }

    @Override
    public IndexMetaData fromXContent(XContentParser parser, ParseFieldMatcher parseFieldMatcher) throws IOException {
        return Builder.fromXContent(parser);
    }

    @Override
    public XContentBuilder toXContent(XContentBuilder builder, Params params) throws IOException {
        Builder.toXContent(this, builder, params);
        return builder;
    }

    private static class IndexMetaDataDiff implements Diff<IndexMetaData> {

        private final String index;
        private final long version;
        private final long[] primaryTerms;
        private final State state;
        private final Settings settings;
        private final Diff<ImmutableOpenMap<String, MappingMetaData>> mappings;
        private final Diff<ImmutableOpenMap<String, AliasMetaData>> aliases;
        private final Diff<ImmutableOpenMap<String, Custom>> customs;
        private final Diff<ImmutableOpenIntMap<Set<String>>> activeAllocationIds;

        public IndexMetaDataDiff(IndexMetaData before, IndexMetaData after) {
            index = after.index;
            version = after.version;
            state = after.state;
            settings = after.settings;
            primaryTerms = after.primaryTerms;
            mappings = DiffableUtils.diff(before.mappings, after.mappings, DiffableUtils.getStringKeySerializer());
            aliases = DiffableUtils.diff(before.aliases, after.aliases, DiffableUtils.getStringKeySerializer());
            customs = DiffableUtils.diff(before.customs, after.customs, DiffableUtils.getStringKeySerializer());
            activeAllocationIds = DiffableUtils.diff(before.activeAllocationIds, after.activeAllocationIds,
                DiffableUtils.getVIntKeySerializer(), DiffableUtils.StringSetValueSerializer.getInstance());
        }

        public IndexMetaDataDiff(StreamInput in) throws IOException {
            index = in.readString();
            version = in.readLong();
            state = State.fromId(in.readByte());
            settings = Settings.readSettingsFromStream(in);
            primaryTerms = in.readVLongArray();
            mappings = DiffableUtils.readImmutableOpenMapDiff(in, DiffableUtils.getStringKeySerializer(), MappingMetaData.PROTO);
            aliases = DiffableUtils.readImmutableOpenMapDiff(in, DiffableUtils.getStringKeySerializer(), AliasMetaData.PROTO);
            customs = DiffableUtils.readImmutableOpenMapDiff(in, DiffableUtils.getStringKeySerializer(),
                new DiffableUtils.DiffableValueSerializer<String, Custom>() {
                    @Override
                    public Custom read(StreamInput in, String key) throws IOException {
                        return lookupPrototypeSafe(key).readFrom(in);
                    }

                    @Override
                    public Diff<Custom> readDiff(StreamInput in, String key) throws IOException {
                        return lookupPrototypeSafe(key).readDiffFrom(in);
                    }
                });
            activeAllocationIds = DiffableUtils.readImmutableOpenIntMapDiff(in, DiffableUtils.getVIntKeySerializer(),
                DiffableUtils.StringSetValueSerializer.getInstance());
        }

        @Override
        public void writeTo(StreamOutput out) throws IOException {
            out.writeString(index);
            out.writeLong(version);
            out.writeByte(state.id);
            Settings.writeSettingsToStream(settings, out);
            out.writeVLongArray(primaryTerms);
            mappings.writeTo(out);
            aliases.writeTo(out);
            customs.writeTo(out);
            activeAllocationIds.writeTo(out);
        }

        @Override
        public IndexMetaData apply(IndexMetaData part) {
            Builder builder = builder(index);
            builder.version(version);
            builder.state(state);
            builder.settings(settings);
            builder.primaryTerms(primaryTerms);
            builder.mappings.putAll(mappings.apply(part.mappings));
            builder.aliases.putAll(aliases.apply(part.aliases));
            builder.customs.putAll(customs.apply(part.customs));
            builder.activeAllocationIds.putAll(activeAllocationIds.apply(part.activeAllocationIds));
            return builder.build();
        }
    }

    @Override
    public IndexMetaData readFrom(StreamInput in) throws IOException {
        Builder builder = new Builder(in.readString());
        builder.version(in.readLong());
        builder.state(State.fromId(in.readByte()));
        builder.settings(readSettingsFromStream(in));
        builder.primaryTerms(in.readVLongArray());
        int mappingsSize = in.readVInt();
        for (int i = 0; i < mappingsSize; i++) {
            MappingMetaData mappingMd = MappingMetaData.PROTO.readFrom(in);
            builder.putMapping(mappingMd);
        }
        int aliasesSize = in.readVInt();
        for (int i = 0; i < aliasesSize; i++) {
            AliasMetaData aliasMd = AliasMetaData.Builder.readFrom(in);
            builder.putAlias(aliasMd);
        }
        int customSize = in.readVInt();
        for (int i = 0; i < customSize; i++) {
            String type = in.readString();
            Custom customIndexMetaData = lookupPrototypeSafe(type).readFrom(in);
            builder.putCustom(type, customIndexMetaData);
        }
        int activeAllocationIdsSize = in.readVInt();
        for (int i = 0; i < activeAllocationIdsSize; i++) {
            int key = in.readVInt();
            Set<String> allocationIds = DiffableUtils.StringSetValueSerializer.getInstance().read(in, key);
            builder.putActiveAllocationIds(key, allocationIds);
        }
        return builder.build();
    }

    @Override
    public void writeTo(StreamOutput out) throws IOException {
        out.writeString(index);
        out.writeLong(version);
        out.writeByte(state.id());
        writeSettingsToStream(settings, out);
        out.writeVLongArray(primaryTerms);
        out.writeVInt(mappings.size());
        for (ObjectCursor<MappingMetaData> cursor : mappings.values()) {
            cursor.value.writeTo(out);
        }
        out.writeVInt(aliases.size());
        for (ObjectCursor<AliasMetaData> cursor : aliases.values()) {
            cursor.value.writeTo(out);
        }
        out.writeVInt(customs.size());
        for (ObjectObjectCursor<String, Custom> cursor : customs) {
            out.writeString(cursor.key);
            cursor.value.writeTo(out);
        }
        out.writeVInt(activeAllocationIds.size());
        for (IntObjectCursor<Set<String>> cursor : activeAllocationIds) {
            out.writeVInt(cursor.key);
            DiffableUtils.StringSetValueSerializer.getInstance().write(cursor.value, out);
        }
    }

    public static Builder builder(String index) {
        return new Builder(index);
    }

    public static Builder builder(IndexMetaData indexMetaData) {
        return new Builder(indexMetaData);
    }

    public static class Builder {

        private String index;
        private State state = State.OPEN;
        private long version = 1;
        private long[] primaryTerms = null;
        private Settings settings = Settings.Builder.EMPTY_SETTINGS;
        private final ImmutableOpenMap.Builder<String, MappingMetaData> mappings;
        private final ImmutableOpenMap.Builder<String, AliasMetaData> aliases;
        private final ImmutableOpenMap.Builder<String, Custom> customs;
        private final ImmutableOpenIntMap.Builder<Set<String>> activeAllocationIds;

        public Builder(String index) {
            this.index = index;
            this.mappings = ImmutableOpenMap.builder();
            this.aliases = ImmutableOpenMap.builder();
            this.customs = ImmutableOpenMap.builder();
            this.activeAllocationIds = ImmutableOpenIntMap.builder();
        }

        public Builder(IndexMetaData indexMetaData) {
            this.index = indexMetaData.getIndex();
            this.state = indexMetaData.state;
            this.version = indexMetaData.version;
            this.settings = indexMetaData.getSettings();
            this.primaryTerms = indexMetaData.primaryTerms.clone();
            this.mappings = ImmutableOpenMap.builder(indexMetaData.mappings);
            this.aliases = ImmutableOpenMap.builder(indexMetaData.aliases);
            this.customs = ImmutableOpenMap.builder(indexMetaData.customs);
            this.activeAllocationIds = ImmutableOpenIntMap.builder(indexMetaData.activeAllocationIds);
        }

        public String index() {
            return index;
        }

        public Builder index(String index) {
            this.index = index;
            return this;
        }

        public Builder numberOfShards(int numberOfShards) {
            settings = settingsBuilder().put(settings).put(SETTING_NUMBER_OF_SHARDS, numberOfShards).build();
            return this;
        }

        public int numberOfShards() {
            return settings.getAsInt(SETTING_NUMBER_OF_SHARDS, -1);
        }

        public Builder numberOfReplicas(int numberOfReplicas) {
            settings = settingsBuilder().put(settings).put(SETTING_NUMBER_OF_REPLICAS, numberOfReplicas).build();
            return this;
        }

        public int numberOfReplicas() {
            return settings.getAsInt(SETTING_NUMBER_OF_REPLICAS, -1);
        }

        public Builder creationDate(long creationDate) {
            settings = settingsBuilder().put(settings).put(SETTING_CREATION_DATE, creationDate).build();
            return this;
        }

        public long creationDate() {
            return settings.getAsLong(SETTING_CREATION_DATE, -1l);
        }

        public Builder settings(Settings.Builder settings) {
            return settings(settings.build());
        }

        public Builder settings(Settings settings) {
            this.settings = settings;
            return this;
        }

        public MappingMetaData mapping(String type) {
            return mappings.get(type);
        }

        public Builder removeMapping(String mappingType) {
            mappings.remove(mappingType);
            return this;
        }

        public Builder putMapping(String type, String source) throws IOException {
            try (XContentParser parser = XContentFactory.xContent(source).createParser(source)) {
                putMapping(new MappingMetaData(type, parser.mapOrdered()));
            }
            return this;
        }

        public Builder putMapping(MappingMetaData mappingMd) {
            mappings.put(mappingMd.type(), mappingMd);
            return this;
        }

        public Builder state(State state) {
            this.state = state;
            return this;
        }

        public Builder putAlias(AliasMetaData aliasMetaData) {
            aliases.put(aliasMetaData.alias(), aliasMetaData);
            return this;
        }

        public Builder putAlias(AliasMetaData.Builder aliasMetaData) {
            aliases.put(aliasMetaData.alias(), aliasMetaData.build());
            return this;
        }

        public Builder removeAlias(String alias) {
            aliases.remove(alias);
            return this;
        }

        public Builder removeAllAliases() {
            aliases.clear();
            return this;
        }

        public Builder putCustom(String type, Custom customIndexMetaData) {
            this.customs.put(type, customIndexMetaData);
            return this;
        }

        public Builder removeCustom(String type) {
            this.customs.remove(type);
            return this;
        }

        public Custom getCustom(String type) {
            return this.customs.get(type);
        }

        public Builder putActiveAllocationIds(int shardId, Set<String> allocationIds) {
            activeAllocationIds.put(shardId, new HashSet(allocationIds));
            return this;
        }

        public Set<String> getActiveAllocationIds(int shardId) {
            return activeAllocationIds.get(shardId);
        }

        public long version() {
            return this.version;
        }

        public Builder version(long version) {
            this.version = version;
            return this;
        }

        /**
         * returns the primary term for the given shard.
         * See {@link IndexMetaData#primaryTerm(int)} for more information.
         */
        public long primaryTerm(int shardId) {
            if (primaryTerms == null) {
                initializePrimaryTerms();
            }
            return this.primaryTerms[shardId];
        }

        /**
         * sets the primary term for the given shard.
         * See {@link IndexMetaData#primaryTerm(int)} for more information.
         */
        public Builder primaryTerm(int shardId, long primaryTerm) {
            if (primaryTerms == null) {
                initializePrimaryTerms();
            }
            this.primaryTerms[shardId] = primaryTerm;
            return this;
        }

        private void primaryTerms(long[] primaryTerms) {
            this.primaryTerms = primaryTerms.clone();
        }

        private void initializePrimaryTerms() {
            assert primaryTerms == null;
            if (numberOfShards() < 0) {
                throw new IllegalStateException("you must set the number of shards before setting/reading primary terms");
            }
            primaryTerms = new long[numberOfShards()];
        }


        public IndexMetaData build() {
            ImmutableOpenMap.Builder<String, AliasMetaData> tmpAliases = aliases;
            Settings tmpSettings = settings;

            // update default mapping on the MappingMetaData
            if (mappings.containsKey(MapperService.DEFAULT_MAPPING)) {
                MappingMetaData defaultMapping = mappings.get(MapperService.DEFAULT_MAPPING);
                for (ObjectCursor<MappingMetaData> cursor : mappings.values()) {
                    cursor.value.updateDefaultMapping(defaultMapping);
                }
            }

            Integer maybeNumberOfShards = settings.getAsInt(SETTING_NUMBER_OF_SHARDS, null);
            if (maybeNumberOfShards == null) {
                throw new IllegalArgumentException("must specify numberOfShards for index [" + index + "]");
            }
            int numberOfShards = maybeNumberOfShards;
            if (numberOfShards <= 0) {
                throw new IllegalArgumentException("must specify positive number of shards for index [" + index + "]");
            }

            Integer maybeNumberOfReplicas = settings.getAsInt(SETTING_NUMBER_OF_REPLICAS, null);
            if (maybeNumberOfReplicas == null) {
                throw new IllegalArgumentException("must specify numberOfReplicas for index [" + index + "]");
            }
            int numberOfReplicas = maybeNumberOfReplicas;
            if (numberOfReplicas < 0) {
                throw new IllegalArgumentException("must specify non-negative number of shards for index [" + index + "]");
            }

            // fill missing slots in activeAllocationIds with empty set if needed and make all entries immutable
            ImmutableOpenIntMap.Builder<Set<String>> filledActiveAllocationIds = ImmutableOpenIntMap.builder();
            for (int i = 0; i < numberOfShards; i++) {
                if (activeAllocationIds.containsKey(i)) {
                    filledActiveAllocationIds.put(i, Collections.unmodifiableSet(new HashSet<>(activeAllocationIds.get(i))));
                } else {
                    filledActiveAllocationIds.put(i, Collections.emptySet());
                }
            }

            Map<String, String> requireMap = settings.getByPrefix("index.routing.allocation.require.").getAsMap();
            final DiscoveryNodeFilters requireFilters;
            if (requireMap.isEmpty()) {
                requireFilters = null;
            } else {
                requireFilters = DiscoveryNodeFilters.buildFromKeyValue(AND, requireMap);
            }
            Map<String, String> includeMap = settings.getByPrefix("index.routing.allocation.include.").getAsMap();
            final DiscoveryNodeFilters includeFilters;
            if (includeMap.isEmpty()) {
                includeFilters = null;
            } else {
                includeFilters = DiscoveryNodeFilters.buildFromKeyValue(OR, includeMap);
            }
            Map<String, String> excludeMap = settings.getByPrefix("index.routing.allocation.exclude.").getAsMap();
            final DiscoveryNodeFilters excludeFilters;
            if (excludeMap.isEmpty()) {
                excludeFilters = null;
            } else {
                excludeFilters = DiscoveryNodeFilters.buildFromKeyValue(OR, excludeMap);
            }
            Version indexCreatedVersion = Version.indexCreated(settings);
            Version indexUpgradedVersion = settings.getAsVersion(IndexMetaData.SETTING_VERSION_UPGRADED, indexCreatedVersion);
            String stringLuceneVersion = settings.get(SETTING_VERSION_MINIMUM_COMPATIBLE);
            final org.apache.lucene.util.Version minimumCompatibleLuceneVersion;
            if (stringLuceneVersion != null) {
                try {
                    minimumCompatibleLuceneVersion = org.apache.lucene.util.Version.parse(stringLuceneVersion);
                } catch (ParseException ex) {
                    throw new IllegalStateException("Cannot parse lucene version [" + stringLuceneVersion + "] in the [" + SETTING_VERSION_MINIMUM_COMPATIBLE + "] setting", ex);
                }
            } else {
                minimumCompatibleLuceneVersion = null;
            }

            if (primaryTerms == null) {
                initializePrimaryTerms();
            } else if (primaryTerms.length != numberOfShards) {
                throw new IllegalStateException("primaryTerms length is [" + primaryTerms.length
                    + "] but should be equal to number of shards [" + numberOfShards() + "]");
            }

            return new IndexMetaData(index, version, primaryTerms, state, numberOfShards, numberOfReplicas, tmpSettings, mappings.build(),
                tmpAliases.build(), customs.build(), filledActiveAllocationIds.build(), requireFilters, includeFilters, excludeFilters,
                indexCreatedVersion, indexUpgradedVersion, minimumCompatibleLuceneVersion);
        }

        public static void toXContent(IndexMetaData indexMetaData, XContentBuilder builder, ToXContent.Params params) throws IOException {
            builder.startObject(indexMetaData.getIndex(), XContentBuilder.FieldCaseConversion.NONE);

            builder.field(KEY_VERSION, indexMetaData.getVersion());
            builder.field(KEY_STATE, indexMetaData.getState().toString().toLowerCase(Locale.ENGLISH));

            boolean binary = params.paramAsBoolean("binary", false);

            builder.startObject(KEY_SETTINGS);
            for (Map.Entry<String, String> entry : indexMetaData.getSettings().getAsMap().entrySet()) {
                builder.field(entry.getKey(), entry.getValue());
            }
            builder.endObject();

            builder.startArray(KEY_MAPPINGS);
            for (ObjectObjectCursor<String, MappingMetaData> cursor : indexMetaData.getMappings()) {
                if (binary) {
                    builder.value(cursor.value.source().compressed());
                } else {
                    byte[] data = cursor.value.source().uncompressed();
                    XContentParser parser = XContentFactory.xContent(data).createParser(data);
                    Map<String, Object> mapping = parser.mapOrdered();
                    parser.close();
                    builder.map(mapping);
                }
            }
            builder.endArray();

            for (ObjectObjectCursor<String, Custom> cursor : indexMetaData.getCustoms()) {
                builder.startObject(cursor.key, XContentBuilder.FieldCaseConversion.NONE);
                cursor.value.toXContent(builder, params);
                builder.endObject();
            }

            builder.startObject(KEY_ALIASES);
            for (ObjectCursor<AliasMetaData> cursor : indexMetaData.getAliases().values()) {
                AliasMetaData.Builder.toXContent(cursor.value, builder, params);
            }
            builder.endObject();

            builder.startArray(KEY_PRIMARY_TERMS);
            for (int i = 0; i < indexMetaData.getNumberOfShards(); i++) {
                builder.value(indexMetaData.primaryTerm(i));
            }
            builder.endArray();

            builder.startObject(KEY_ACTIVE_ALLOCATIONS);
            for (IntObjectCursor<Set<String>> cursor : indexMetaData.activeAllocationIds) {
                builder.startArray(String.valueOf(cursor.key));
                for (String allocationId : cursor.value) {
                    builder.value(allocationId);
                }
                builder.endArray();
            }
            builder.endObject();

            builder.endObject();
        }

        public static IndexMetaData fromXContent(XContentParser parser) throws IOException {
            if (parser.currentToken() == null) { // fresh parser? move to the first token
                parser.nextToken();
            }
            if (parser.currentToken() == XContentParser.Token.START_OBJECT) {  // on a start object move to next token
                parser.nextToken();
            }
            if (parser.currentToken() != XContentParser.Token.FIELD_NAME) {
                throw new IllegalArgumentException("expected field name but got a " + parser.currentToken());
            }
            Builder builder = new Builder(parser.currentName());

            String currentFieldName = null;
            XContentParser.Token token = parser.nextToken();
            if (token != XContentParser.Token.START_OBJECT) {
                throw new IllegalArgumentException("expected object but got a " + token);
            }
            while ((token = parser.nextToken()) != XContentParser.Token.END_OBJECT) {
                if (token == XContentParser.Token.FIELD_NAME) {
                    currentFieldName = parser.currentName();
                } else if (token == XContentParser.Token.START_OBJECT) {
                    if (KEY_SETTINGS.equals(currentFieldName)) {
                        builder.settings(Settings.settingsBuilder().put(SettingsLoader.Helper.loadNestedFromMap(parser.mapOrdered())));
                    } else if (KEY_MAPPINGS.equals(currentFieldName)) {
                        while ((token = parser.nextToken()) != XContentParser.Token.END_OBJECT) {
                            if (token == XContentParser.Token.FIELD_NAME) {
                                currentFieldName = parser.currentName();
                            } else if (token == XContentParser.Token.START_OBJECT) {
                                String mappingType = currentFieldName;
                                Map<String, Object> mappingSource = MapBuilder.<String, Object>newMapBuilder().put(mappingType, parser.mapOrdered()).map();
                                builder.putMapping(new MappingMetaData(mappingType, mappingSource));
                            } else {
                                throw new IllegalArgumentException("Unexpected token: " + token);
                            }
                        }
                    } else if (KEY_ALIASES.equals(currentFieldName)) {
                        while (parser.nextToken() != XContentParser.Token.END_OBJECT) {
                            builder.putAlias(AliasMetaData.Builder.fromXContent(parser));
                        }
                    } else if (KEY_ACTIVE_ALLOCATIONS.equals(currentFieldName)) {
                        while ((token = parser.nextToken()) != XContentParser.Token.END_OBJECT) {
                            if (token == XContentParser.Token.FIELD_NAME) {
                                currentFieldName = parser.currentName();
                            } else if (token == XContentParser.Token.START_ARRAY) {
                                String shardId = currentFieldName;
                                Set<String> allocationIds = new HashSet<>();
                                while ((token = parser.nextToken()) != XContentParser.Token.END_ARRAY) {
                                    if (token == XContentParser.Token.VALUE_STRING) {
                                        allocationIds.add(parser.text());
                                    }
                                }
                                builder.putActiveAllocationIds(Integer.valueOf(shardId), allocationIds);
                            } else {
                                throw new IllegalArgumentException("Unexpected token: " + token);
                            }
                        }
                    } else if ("warmers".equals(currentFieldName)) {
                        // TODO: do this in 4.0:
                        // throw new IllegalArgumentException("Warmers are not supported anymore - are you upgrading from 1.x?");
                        // ignore: warmers have been removed in 3.0 and are
                        // simply ignored when upgrading from 2.x
                        assert Version.CURRENT.major <= 3;
                        parser.skipChildren();
                    } else {
                        // check if its a custom index metadata
                        Custom proto = lookupPrototype(currentFieldName);
                        if (proto == null) {
                            //TODO warn
                            parser.skipChildren();
                        } else {
                            Custom custom = proto.fromXContent(parser);
                            builder.putCustom(custom.type(), custom);
                        }
                    }
                } else if (token == XContentParser.Token.START_ARRAY) {
                    if (KEY_MAPPINGS.equals(currentFieldName)) {
                        while ((token = parser.nextToken()) != XContentParser.Token.END_ARRAY) {
                            if (token == XContentParser.Token.VALUE_EMBEDDED_OBJECT) {
                                builder.putMapping(new MappingMetaData(new CompressedXContent(parser.binaryValue())));
                            } else {
                                Map<String, Object> mapping = parser.mapOrdered();
                                if (mapping.size() == 1) {
                                    String mappingType = mapping.keySet().iterator().next();
                                    builder.putMapping(new MappingMetaData(mappingType, mapping));
                                }
                            }
                        }
<<<<<<< HEAD
                    } else if (KEY_PRIMARY_TERMS.equals(currentFieldName)) {
                        LongArrayList list = new LongArrayList();
                        while ((token = parser.nextToken()) != XContentParser.Token.END_ARRAY) {
                            if (token == XContentParser.Token.VALUE_NUMBER) {
                                list.add(parser.longValue());
                            } else {
                                throw new IllegalStateException("found a non-numeric value under [" + KEY_PRIMARY_TERMS + "]");
                            }
                        }
                        builder.primaryTerms(list.toArray());
=======
                    } else {
                        throw new IllegalArgumentException("Unexpected field for an array " + currentFieldName);
>>>>>>> 77dbfbc9
                    }
                } else if (token.isValue()) {
                    if (KEY_STATE.equals(currentFieldName)) {
                        builder.state(State.fromString(parser.text()));
                    } else if (KEY_VERSION.equals(currentFieldName)) {
                        builder.version(parser.longValue());
                    } else {
                        throw new IllegalArgumentException("Unexpected field [" + currentFieldName + "]");
                    }
                } else {
                    throw new IllegalArgumentException("Unexpected token " + token);
                }
            }
            return builder.build();
        }

        public static IndexMetaData readFrom(StreamInput in) throws IOException {
            return PROTO.readFrom(in);
        }
    }

    /**
     * Returns <code>true</code> iff the given settings indicate that the index
     * associated with these settings allocates it's shards on a shared
     * filesystem. Otherwise <code>false</code>. The default setting for this
     * is the returned value from
     * {@link #isIndexUsingShadowReplicas(org.elasticsearch.common.settings.Settings)}.
     */
    public static boolean isOnSharedFilesystem(Settings settings) {
        return settings.getAsBoolean(SETTING_SHARED_FILESYSTEM, isIndexUsingShadowReplicas(settings));
    }

    /**
     * Returns <code>true</code> iff the given settings indicate that the index associated
     * with these settings uses shadow replicas. Otherwise <code>false</code>. The default
     * setting for this is <code>false</code>.
     */
    public static boolean isIndexUsingShadowReplicas(Settings settings) {
        return settings.getAsBoolean(SETTING_SHADOW_REPLICAS, false);
    }

    /**
     * Adds human readable version and creation date settings.
     * This method is used to display the settings in a human readable format in REST API
     */
    public static Settings addHumanReadableSettings(Settings settings) {
        Settings.Builder builder = Settings.builder().put(settings);
        Version version = settings.getAsVersion(SETTING_VERSION_CREATED, null);
        if (version != null) {
            builder.put(SETTING_VERSION_CREATED_STRING, version.toString());
        }
        Version versionUpgraded = settings.getAsVersion(SETTING_VERSION_UPGRADED, null);
        if (versionUpgraded != null) {
            builder.put(SETTING_VERSION_UPGRADED_STRING, versionUpgraded.toString());
        }
        Long creationDate = settings.getAsLong(SETTING_CREATION_DATE, null);
        if (creationDate != null) {
            DateTime creationDateTime = new DateTime(creationDate, DateTimeZone.UTC);
            builder.put(SETTING_CREATION_DATE_STRING, creationDateTime.toString());
        }
        return builder.build();
    }

}<|MERGE_RESOLUTION|>--- conflicted
+++ resolved
@@ -1024,7 +1024,6 @@
                                 }
                             }
                         }
-<<<<<<< HEAD
                     } else if (KEY_PRIMARY_TERMS.equals(currentFieldName)) {
                         LongArrayList list = new LongArrayList();
                         while ((token = parser.nextToken()) != XContentParser.Token.END_ARRAY) {
@@ -1035,10 +1034,8 @@
                             }
                         }
                         builder.primaryTerms(list.toArray());
-=======
                     } else {
                         throw new IllegalArgumentException("Unexpected field for an array " + currentFieldName);
->>>>>>> 77dbfbc9
                     }
                 } else if (token.isValue()) {
                     if (KEY_STATE.equals(currentFieldName)) {
