/*
 * Licensed to Elasticsearch under one or more contributor
 * license agreements. See the NOTICE file distributed with
 * this work for additional information regarding copyright
 * ownership. Elasticsearch licenses this file to you under
 * the Apache License, Version 2.0 (the "License"); you may
 * not use this file except in compliance with the License.
 * You may obtain a copy of the License at
 *
 *    http://www.apache.org/licenses/LICENSE-2.0
 *
 * Unless required by applicable law or agreed to in writing,
 * software distributed under the License is distributed on an
 * "AS IS" BASIS, WITHOUT WARRANTIES OR CONDITIONS OF ANY
 * KIND, either express or implied.  See the License for the
 * specific language governing permissions and limitations
 * under the License.
 */

package org.elasticsearch.index.query;

import org.apache.lucene.util.automaton.Operations;
import org.elasticsearch.common.xcontent.XContentBuilder;

import java.io.IOException;

/**
 * A Query that does fuzzy matching for a specific value.
 */
public class RegexpQueryBuilder extends AbstractQueryBuilder<RegexpQueryBuilder> implements MultiTermQueryBuilder<RegexpQueryBuilder> {

    public static final String NAME = "regexp";
    private final String name;
    private final String regexp;

<<<<<<< HEAD
    private int flags = -1;
=======
    private int flags = RegexpQueryParser.DEFAULT_FLAGS_VALUE;
    private float boost = -1;
>>>>>>> a6c00073
    private String rewrite;
    private int maxDeterminizedStates = Operations.DEFAULT_MAX_DETERMINIZED_STATES;
    private boolean maxDetermizedStatesSet;
    static final RegexpQueryBuilder PROTOTYPE = new RegexpQueryBuilder(null, null);

    /**
     * Constructs a new term query.
     *
     * @param name  The name of the field
     * @param regexp The regular expression
     */
    public RegexpQueryBuilder(String name, String regexp) {
        this.name = name;
        this.regexp = regexp;
    }

    public RegexpQueryBuilder flags(RegexpFlag... flags) {
        int value = 0;
        if (flags.length == 0) {
            value = RegexpFlag.ALL.value;
        } else {
            for (RegexpFlag flag : flags) {
                value |= flag.value;
            }
        }
        this.flags = value;
        return this;
    }

    /**
     * Sets the regexp maxDeterminizedStates.
     */
    public RegexpQueryBuilder maxDeterminizedStates(int value) {
        this.maxDeterminizedStates = value;
        this.maxDetermizedStatesSet = true;
        return this;
    }

    public RegexpQueryBuilder rewrite(String rewrite) {
        this.rewrite = rewrite;
        return this;
    }

    @Override
    public void doXContent(XContentBuilder builder, Params params) throws IOException {
        builder.startObject(NAME);
        builder.startObject(name);
        builder.field("value", regexp);
        if (flags != -1) {
            builder.field("flags_value", flags);
        }
        if (maxDetermizedStatesSet) {
            builder.field("max_determinized_states", maxDeterminizedStates);
        }
        if (rewrite != null) {
            builder.field("rewrite", rewrite);
        }
        printBoostAndQueryName(builder);
        builder.endObject();
        builder.endObject();
    }

    @Override
    public String getName() {
        return NAME;
    }
}<|MERGE_RESOLUTION|>--- conflicted
+++ resolved
@@ -33,12 +33,8 @@
     private final String name;
     private final String regexp;
 
-<<<<<<< HEAD
-    private int flags = -1;
-=======
     private int flags = RegexpQueryParser.DEFAULT_FLAGS_VALUE;
-    private float boost = -1;
->>>>>>> a6c00073
+    
     private String rewrite;
     private int maxDeterminizedStates = Operations.DEFAULT_MAX_DETERMINIZED_STATES;
     private boolean maxDetermizedStatesSet;
