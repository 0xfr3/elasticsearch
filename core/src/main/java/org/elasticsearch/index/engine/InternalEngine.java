/*
 * Licensed to Elasticsearch under one or more contributor
 * license agreements. See the NOTICE file distributed with
 * this work for additional information regarding copyright
 * ownership. Elasticsearch licenses this file to you under
 * the Apache License, Version 2.0 (the "License"); you may
 * not use this file except in compliance with the License.
 * You may obtain a copy of the License at
 *
 *    http://www.apache.org/licenses/LICENSE-2.0
 *
 * Unless required by applicable law or agreed to in writing,
 * software distributed under the License is distributed on an
 * "AS IS" BASIS, WITHOUT WARRANTIES OR CONDITIONS OF ANY
 * KIND, either express or implied.  See the License for the
 * specific language governing permissions and limitations
 * under the License.
 */

package org.elasticsearch.index.engine;

import org.apache.lucene.index.DirectoryReader;
import org.apache.lucene.index.IndexCommit;
import org.apache.lucene.index.IndexFormatTooOldException;
import org.apache.lucene.index.IndexReader;
import org.apache.lucene.index.IndexWriter;
import org.apache.lucene.index.IndexWriterConfig;
import org.apache.lucene.index.LeafReader;
import org.apache.lucene.index.LiveIndexWriterConfig;
import org.apache.lucene.index.MergePolicy;
import org.apache.lucene.index.SegmentCommitInfo;
import org.apache.lucene.index.SegmentInfos;
import org.apache.lucene.index.Term;
import org.apache.lucene.search.IndexSearcher;
import org.apache.lucene.search.SearcherFactory;
import org.apache.lucene.search.SearcherManager;
import org.apache.lucene.store.AlreadyClosedException;
import org.apache.lucene.store.Directory;
import org.apache.lucene.store.LockObtainFailedException;
import org.apache.lucene.util.BytesRef;
import org.apache.lucene.util.IOUtils;
import org.apache.lucene.util.InfoStream;
import org.elasticsearch.ExceptionsHelper;
import org.elasticsearch.cluster.routing.Murmur3HashFunction;
import org.elasticsearch.common.Nullable;
import org.elasticsearch.common.lease.Releasable;
import org.elasticsearch.common.logging.ESLogger;
import org.elasticsearch.common.lucene.LoggerInfoStream;
import org.elasticsearch.common.lucene.Lucene;
import org.elasticsearch.common.lucene.index.ElasticsearchDirectoryReader;
import org.elasticsearch.common.lucene.uid.Versions;
import org.elasticsearch.common.math.MathUtils;
import org.elasticsearch.common.unit.ByteSizeValue;
import org.elasticsearch.common.util.concurrent.AbstractRunnable;
import org.elasticsearch.common.util.concurrent.ReleasableLock;
import org.elasticsearch.index.IndexSettings;
import org.elasticsearch.index.mapper.Uid;
import org.elasticsearch.index.merge.MergeStats;
import org.elasticsearch.index.merge.OnGoingMerge;
import org.elasticsearch.index.seqno.SeqNoStats;
import org.elasticsearch.index.seqno.SequenceNumbersService;
import org.elasticsearch.index.shard.ElasticsearchMergePolicy;
import org.elasticsearch.index.shard.ShardId;
import org.elasticsearch.index.shard.TranslogRecoveryPerformer;
import org.elasticsearch.index.translog.Translog;
import org.elasticsearch.index.translog.TranslogConfig;
import org.elasticsearch.index.translog.TranslogCorruptedException;
import org.elasticsearch.threadpool.ThreadPool;

import java.io.IOException;
import java.util.Arrays;
import java.util.HashMap;
import java.util.List;
import java.util.Map;
import java.util.Set;
import java.util.concurrent.atomic.AtomicBoolean;
import java.util.concurrent.atomic.AtomicInteger;
import java.util.concurrent.locks.Lock;
import java.util.concurrent.locks.ReentrantLock;
import java.util.function.Function;

/**
 *
 */
public class InternalEngine extends Engine {
    /**
     * When we last pruned expired tombstones from versionMap.deletes:
     */
    private volatile long lastDeleteVersionPruneTimeMSec;

    private final Translog translog;
    private final ElasticsearchConcurrentMergeScheduler mergeScheduler;

    private final IndexWriter indexWriter;

    private final SearcherFactory searcherFactory;
    private final SearcherManager searcherManager;

    private final Lock flushLock = new ReentrantLock();
    private final ReentrantLock optimizeLock = new ReentrantLock();

    // A uid (in the form of BytesRef) to the version map
    // we use the hashed variant since we iterate over it and check removal and additions on existing keys
    private final LiveVersionMap versionMap;

    private final Object[] dirtyLocks;

    private final AtomicBoolean versionMapRefreshPending = new AtomicBoolean();

    private volatile SegmentInfos lastCommittedSegmentInfos;

    private final IndexThrottle throttle;

    private final SequenceNumbersService seqNoService;

    // How many callers are currently requesting index throttling.  Currently there are only two situations where we do this: when merges
    // are falling behind and when writing indexing buffer to disk is too slow.  When this is 0, there is no throttling, else we throttling
    // incoming indexing ops to a single thread:
    private final AtomicInteger throttleRequestCount = new AtomicInteger();

    public InternalEngine(EngineConfig engineConfig, boolean skipInitialTranslogRecovery) throws EngineException {
        super(engineConfig);
        this.versionMap = new LiveVersionMap();
        store.incRef();
        IndexWriter writer = null;
        Translog translog = null;
        SearcherManager manager = null;
        EngineMergeScheduler scheduler = null;
        boolean success = false;
        try {
            this.lastDeleteVersionPruneTimeMSec = engineConfig.getThreadPool().estimatedTimeInMillis();
<<<<<<< HEAD
            this.warmer = engineConfig.getWarmer();
            seqNoService = new SequenceNumbersService(shardId, engineConfig.getIndexSettings());
=======
>>>>>>> b8227a72
            mergeScheduler = scheduler = new EngineMergeScheduler(engineConfig.getShardId(), engineConfig.getIndexSettings());
            this.dirtyLocks = new Object[Runtime.getRuntime().availableProcessors() * 10]; // we multiply it to have enough...
            for (int i = 0; i < dirtyLocks.length; i++) {
                dirtyLocks[i] = new Object();
            }
            throttle = new IndexThrottle();
            this.searcherFactory = new SearchFactory(logger, isClosed, engineConfig);
            final Translog.TranslogGeneration translogGeneration;
            try {
                final boolean create = engineConfig.isCreate();
                writer = createWriter(create);
                indexWriter = writer;
                translog = openTranslog(engineConfig, writer, create || skipInitialTranslogRecovery || engineConfig.forceNewTranslog());
                translogGeneration = translog.getGeneration();
                assert translogGeneration != null;
            } catch (IOException | TranslogCorruptedException e) {
                throw new EngineCreationFailureException(shardId, "failed to create engine", e);
            } catch (AssertionError e) {
                // IndexWriter throws AssertionError on init, if asserts are enabled, if any files don't exist, but tests that
                // randomly throw FNFE/NSFE can also hit this:
                if (ExceptionsHelper.stackTrace(e).contains("org.apache.lucene.index.IndexWriter.filesExist")) {
                    throw new EngineCreationFailureException(shardId, "failed to create engine", e);
                } else {
                    throw e;
                }
            }
            this.translog = translog;
            manager = createSearcherManager();
            this.searcherManager = manager;
            this.versionMap.setManager(searcherManager);
            try {
                if (skipInitialTranslogRecovery) {
                    // make sure we point at the latest translog from now on..
                    commitIndexWriter(writer, translog, lastCommittedSegmentInfos.getUserData().get(SYNC_COMMIT_ID));
                } else {
                    recoverFromTranslog(engineConfig, translogGeneration);
                }
            } catch (IOException | EngineException ex) {
                throw new EngineCreationFailureException(shardId, "failed to recover from translog", ex);
            }
            success = true;
        } finally {
            if (success == false) {
                IOUtils.closeWhileHandlingException(writer, translog, manager, scheduler);
                versionMap.clear();
                if (isClosed.get() == false) {
                    // failure we need to dec the store reference
                    store.decRef();
                }
            }
        }
        logger.trace("created new InternalEngine");
    }

    private Translog openTranslog(EngineConfig engineConfig, IndexWriter writer, boolean createNew) throws IOException {
        final Translog.TranslogGeneration generation = loadTranslogIdFromCommit(writer);
        final TranslogConfig translogConfig = engineConfig.getTranslogConfig();

        if (createNew == false) {
            // We expect that this shard already exists, so it must already have an existing translog else something is badly wrong!
            if (generation == null) {
                throw new IllegalStateException("no translog generation present in commit data but translog is expected to exist");
            }
            translogConfig.setTranslogGeneration(generation);
            if (generation != null && generation.translogUUID == null) {
                throw new IndexFormatTooOldException("trasnlog", "translog has no generation nor a UUID - this might be an index from a previous version consider upgrading to N-1 first");
            }
        }
        final Translog translog = new Translog(translogConfig);
        if (generation == null || generation.translogUUID == null) {
            if (generation == null) {
                logger.debug("no translog ID present in the current generation - creating one");
            } else if (generation.translogUUID == null) {
                logger.debug("upgraded translog to pre 2.0 format, associating translog with index - writing translog UUID");
            }
            boolean success = false;
            try {
                commitIndexWriter(writer, translog);
                success = true;
            } finally {
                if (success == false) {
                    IOUtils.closeWhileHandlingException(translog);
                }
            }
        }
        return translog;
    }

    @Override
    public Translog getTranslog() {
        ensureOpen();
        return translog;
    }

    protected void recoverFromTranslog(EngineConfig engineConfig, Translog.TranslogGeneration translogGeneration) throws IOException {
        int opsRecovered = 0;
        final TranslogRecoveryPerformer handler = engineConfig.getTranslogRecoveryPerformer();
        try {
            Translog.Snapshot snapshot = translog.newSnapshot();
            opsRecovered = handler.recoveryFromSnapshot(this, snapshot);
        } catch (Throwable e) {
            throw new EngineException(shardId, "failed to recover from translog", e);
        }

        // flush if we recovered something or if we have references to older translogs
        // note: if opsRecovered == 0 and we have older translogs it means they are corrupted or 0 length.
        if (opsRecovered > 0) {
            logger.trace("flushing post recovery from translog. ops recovered [{}]. committed translog id [{}]. current id [{}]",
                    opsRecovered, translogGeneration == null ? null : translogGeneration.translogFileGeneration, translog.currentFileGeneration());
            flush(true, true);
        } else if (translog.isCurrent(translogGeneration) == false) {
            commitIndexWriter(indexWriter, translog, lastCommittedSegmentInfos.getUserData().get(Engine.SYNC_COMMIT_ID));
        }
    }

    /**
     * Reads the current stored translog ID from the IW commit data. If the id is not found, recommits the current
     * translog id into lucene and returns null.
     */
    @Nullable
    private Translog.TranslogGeneration loadTranslogIdFromCommit(IndexWriter writer) throws IOException {
        // commit on a just opened writer will commit even if there are no changes done to it
        // we rely on that for the commit data translog id key
        final Map<String, String> commitUserData = writer.getCommitData();
        if (commitUserData.containsKey("translog_id")) {
            assert commitUserData.containsKey(Translog.TRANSLOG_UUID_KEY) == false : "legacy commit contains translog UUID";
            return new Translog.TranslogGeneration(null, Long.parseLong(commitUserData.get("translog_id")));
        } else if (commitUserData.containsKey(Translog.TRANSLOG_GENERATION_KEY)) {
            if (commitUserData.containsKey(Translog.TRANSLOG_UUID_KEY) == false) {
                throw new IllegalStateException("commit doesn't contain translog UUID");
            }
            final String translogUUID = commitUserData.get(Translog.TRANSLOG_UUID_KEY);
            final long translogGen = Long.parseLong(commitUserData.get(Translog.TRANSLOG_GENERATION_KEY));
            return new Translog.TranslogGeneration(translogUUID, translogGen);
        }
        return null;
    }

    private SearcherManager createSearcherManager() throws EngineException {
        boolean success = false;
        SearcherManager searcherManager = null;
        try {
            try {
                final DirectoryReader directoryReader = ElasticsearchDirectoryReader.wrap(DirectoryReader.open(indexWriter), shardId);
                searcherManager = new SearcherManager(directoryReader, searcherFactory);
                lastCommittedSegmentInfos = readLastCommittedSegmentInfos(searcherManager, store);
                success = true;
                return searcherManager;
            } catch (IOException e) {
                maybeFailEngine("start", e);
                try {
                    indexWriter.rollback();
                } catch (IOException e1) { // iw is closed below
                    e.addSuppressed(e1);
                }
                throw new EngineCreationFailureException(shardId, "failed to open reader on writer", e);
            }
        } finally {
            if (success == false) { // release everything we created on a failure
                IOUtils.closeWhileHandlingException(searcherManager, indexWriter);
            }
        }
    }

    @Override
    public GetResult get(Get get, Function<String, Searcher> searcherFactory) throws EngineException {
        try (ReleasableLock lock = readLock.acquire()) {
            ensureOpen();
            if (get.realtime()) {
                VersionValue versionValue = versionMap.getUnderLock(get.uid().bytes());
                if (versionValue != null) {
                    if (versionValue.delete()) {
                        return GetResult.NOT_EXISTS;
                    }
                    if (get.versionType().isVersionConflictForReads(versionValue.version(), get.version())) {
                        Uid uid = Uid.createUid(get.uid().text());
                        throw new VersionConflictEngineException(shardId, uid.type(), uid.id(),
                                get.versionType().explainConflictForReads(versionValue.version(), get.version()));
                    }
                    Translog.Operation op = translog.read(versionValue.translogLocation());
                    if (op != null) {
                        return new GetResult(true, versionValue.version(), op.getSource());
                    }
                }
            }

            // no version, get the version from the index, we know that we refresh on flush
            return getFromSearcher(get, searcherFactory);
        }
    }

    @Override
    public boolean index(Index index) {
        final boolean created;
        try (ReleasableLock lock = readLock.acquire()) {
            ensureOpen();
            if (index.origin() == Operation.Origin.RECOVERY) {
                // Don't throttle recovery operations
                created = innerIndex(index);
            } else {
                try (Releasable r = throttle.acquireThrottle()) {
                    created = innerIndex(index);
                }
            }
        } catch (OutOfMemoryError | IllegalStateException | IOException t) {
            maybeFailEngine("index", t);
            throw new IndexFailedEngineException(shardId, index.type(), index.id(), t);
        }
        return created;
    }

    private boolean innerIndex(Index index) throws IOException {
        synchronized (dirtyLock(index.uid())) {
            try {
                lastWriteNanos = index.startTime();
                final long currentVersion;
                final boolean deleted;
                VersionValue versionValue = versionMap.getUnderLock(index.uid().bytes());
                if (versionValue == null) {
                    currentVersion = loadCurrentVersionFromIndex(index.uid());
                    deleted = currentVersion == Versions.NOT_FOUND;
                } else {
                    deleted = versionValue.delete();
                    if (engineConfig.isEnableGcDeletes() && versionValue.delete() && (engineConfig.getThreadPool().estimatedTimeInMillis() - versionValue.time()) > getGcDeletesInMillis()) {
                        currentVersion = Versions.NOT_FOUND; // deleted, and GC
                    } else {
                        currentVersion = versionValue.version();
                    }
                }

                long expectedVersion = index.version();
                if (isVersionConflictForWrites(index, currentVersion, deleted, expectedVersion)) {
                    if (index.origin() == Operation.Origin.RECOVERY) {
                        return false;
                    } else {
                        throw new VersionConflictEngineException(shardId, index.type(), index.id(),
                                index.versionType().explainConflictForWrites(currentVersion, expectedVersion, deleted));
                    }
                }
                long updatedVersion = index.versionType().updateVersion(currentVersion, expectedVersion);

                final boolean created;
                index.updateVersion(updatedVersion);
                if (index.origin() == Operation.Origin.PRIMARY) {
                    index.updateSeqNo(seqNoService.generateSeqNo());
                }
                if (currentVersion == Versions.NOT_FOUND) {
                    // document does not exists, we can optimize for create
                    created = true;
                    index(index, indexWriter);
                } else {
                    created = update(index, versionValue, indexWriter);
                }
                Translog.Location translogLocation = translog.add(new Translog.Index(index));

                versionMap.putUnderLock(index.uid().bytes(), new VersionValue(updatedVersion, translogLocation));
                index.setTranslogLocation(translogLocation);
                return created;
            } finally {
                if (index.seqNo() != SequenceNumbersService.UNASSIGNED_SEQ_NO) {
                    seqNoService.markSeqNoAsCompleted(index.seqNo());
                }
            }
        }
    }

    private static boolean update(Index index, VersionValue versionValue, IndexWriter indexWriter) throws IOException {
        boolean created;
        if (versionValue != null) {
            created = versionValue.delete(); // we have a delete which is not GC'ed...
        } else {
            created = false;
        }
        if (index.docs().size() > 1) {
            indexWriter.updateDocuments(index.uid(), index.docs());
        } else {
            indexWriter.updateDocument(index.uid(), index.docs().get(0));
        }
        return created;
    }

    private static void index(Index index, IndexWriter indexWriter) throws IOException {
        if (index.docs().size() > 1) {
            indexWriter.addDocuments(index.docs());
        } else {
            indexWriter.addDocument(index.docs().get(0));
        }
    }

    private boolean isVersionConflictForWrites(Index index, long currentVersion, boolean deleted, long expectedVersion) {
        return index.versionType().isVersionConflictForWrites(currentVersion, expectedVersion, deleted);
    }

    @Override
    public void delete(Delete delete) throws EngineException {
        try (ReleasableLock lock = readLock.acquire()) {
            ensureOpen();
            // NOTE: we don't throttle this when merges fall behind because delete-by-id does not create new segments:
            innerDelete(delete);
        } catch (OutOfMemoryError | IllegalStateException | IOException t) {
            maybeFailEngine("delete", t);
            throw new DeleteFailedEngineException(shardId, delete, t);
        }

        maybePruneDeletedTombstones();
    }

    private void maybePruneDeletedTombstones() {
        // It's expensive to prune because we walk the deletes map acquiring dirtyLock for each uid so we only do it
        // every 1/4 of gcDeletesInMillis:
        if (engineConfig.isEnableGcDeletes() && engineConfig.getThreadPool().estimatedTimeInMillis() - lastDeleteVersionPruneTimeMSec > getGcDeletesInMillis() * 0.25) {
            pruneDeletedTombstones();
        }
    }

    private void innerDelete(Delete delete) throws IOException {
        synchronized (dirtyLock(delete.uid())) {
            try {
                lastWriteNanos = delete.startTime();
                final long currentVersion;
                final boolean deleted;
                VersionValue versionValue = versionMap.getUnderLock(delete.uid().bytes());
                if (versionValue == null) {
                    currentVersion = loadCurrentVersionFromIndex(delete.uid());
                    deleted = currentVersion == Versions.NOT_FOUND;
                } else {
                    deleted = versionValue.delete();
                    if (engineConfig.isEnableGcDeletes() && versionValue.delete() && (engineConfig.getThreadPool().estimatedTimeInMillis() - versionValue.time()) > getGcDeletesInMillis()) {
                        currentVersion = Versions.NOT_FOUND; // deleted, and GC
                    } else {
                        currentVersion = versionValue.version();
                    }
                }

                long updatedVersion;
                long expectedVersion = delete.version();
                if (delete.versionType().isVersionConflictForWrites(currentVersion, expectedVersion, deleted)) {
                    if (delete.origin() == Operation.Origin.RECOVERY) {
                        return;
                    } else {
                        throw new VersionConflictEngineException(shardId, delete.type(), delete.id(),
                                delete.versionType().explainConflictForWrites(currentVersion, expectedVersion, deleted));
                    }
                }
                updatedVersion = delete.versionType().updateVersion(currentVersion, expectedVersion);

                if (delete.origin() == Operation.Origin.PRIMARY) {
                    delete.updateSeqNo(seqNoService.generateSeqNo());
                }

                final boolean found;
                if (currentVersion == Versions.NOT_FOUND) {
                    // doc does not exist and no prior deletes
                    found = false;
                } else if (versionValue != null && versionValue.delete()) {
                    // a "delete on delete", in this case, we still increment the version, log it, and return that version
                    found = false;
                } else {
                    // we deleted a currently existing document
                    indexWriter.deleteDocuments(delete.uid());
                    found = true;
                }

                delete.updateVersion(updatedVersion, found);
                Translog.Location translogLocation = translog.add(new Translog.Delete(delete));
                versionMap.putUnderLock(delete.uid().bytes(), new DeleteVersionValue(updatedVersion, engineConfig.getThreadPool().estimatedTimeInMillis(), translogLocation));
                delete.setTranslogLocation(translogLocation);
            } finally {
                if (delete.seqNo() != SequenceNumbersService.UNASSIGNED_SEQ_NO) {
                    seqNoService.markSeqNoAsCompleted(delete.seqNo());
                }
            }
        }
    }

    @Override
    public void refresh(String source) throws EngineException {
        // we obtain a read lock here, since we don't want a flush to happen while we are refreshing
        // since it flushes the index as well (though, in terms of concurrency, we are allowed to do it)
        try (ReleasableLock lock = readLock.acquire()) {
            ensureOpen();
            searcherManager.maybeRefreshBlocking();
        } catch (AlreadyClosedException e) {
            ensureOpen();
            maybeFailEngine("refresh", e);
        } catch (EngineClosedException e) {
            throw e;
        } catch (Throwable t) {
            failEngine("refresh failed", t);
            throw new RefreshFailedEngineException(shardId, t);
        }

        // TODO: maybe we should just put a scheduled job in threadPool?
        // We check for pruning in each delete request, but we also prune here e.g. in case a delete burst comes in and then no more deletes
        // for a long time:
        maybePruneDeletedTombstones();
        versionMapRefreshPending.set(false);
        mergeScheduler.refreshConfig();
    }

    @Override
    public void writeIndexingBuffer() throws EngineException {

        // we obtain a read lock here, since we don't want a flush to happen while we are writing
        // since it flushes the index as well (though, in terms of concurrency, we are allowed to do it)
        try (ReleasableLock lock = readLock.acquire()) {
            ensureOpen();

            // TODO: it's not great that we secretly tie searcher visibility to "freeing up heap" here... really we should keep two
            // searcher managers, one for searching which is only refreshed by the schedule the user requested (refresh_interval, or invoking
            // refresh API), and another for version map interactions.  See #15768.
            final long versionMapBytes = versionMap.ramBytesUsedForRefresh();
            final long indexingBufferBytes = indexWriter.ramBytesUsed();

            final boolean useRefresh = versionMapRefreshPending.get() || (indexingBufferBytes / 4 < versionMapBytes);
            if (useRefresh) {
                // The version map is using > 25% of the indexing buffer, so we do a refresh so the version map also clears
                logger.debug("use refresh to write indexing buffer (heap size=[{}]), to also clear version map (heap size=[{}])",
                        new ByteSizeValue(indexingBufferBytes), new ByteSizeValue(versionMapBytes));
                refresh("write indexing buffer");
            } else {
                // Most of our heap is used by the indexing buffer, so we do a cheaper (just writes segments, doesn't open a new searcher) IW.flush:
                logger.debug("use IndexWriter.flush to write indexing buffer (heap size=[{}]) since version map is small (heap size=[{}])",
                        new ByteSizeValue(indexingBufferBytes), new ByteSizeValue(versionMapBytes));
                indexWriter.flush();
            }
        } catch (AlreadyClosedException e) {
            ensureOpen();
            maybeFailEngine("writeIndexingBuffer", e);
        } catch (EngineClosedException e) {
            throw e;
        } catch (Throwable t) {
            failEngine("writeIndexingBuffer failed", t);
            throw new RefreshFailedEngineException(shardId, t);
        }
    }

    @Override
    public SyncedFlushResult syncFlush(String syncId, CommitId expectedCommitId) throws EngineException {
        // best effort attempt before we acquire locks
        ensureOpen();
        if (indexWriter.hasUncommittedChanges()) {
            logger.trace("can't sync commit [{}]. have pending changes", syncId);
            return SyncedFlushResult.PENDING_OPERATIONS;
        }
        if (expectedCommitId.idsEqual(lastCommittedSegmentInfos.getId()) == false) {
            logger.trace("can't sync commit [{}]. current commit id is not equal to expected.", syncId);
            return SyncedFlushResult.COMMIT_MISMATCH;
        }
        try (ReleasableLock lock = writeLock.acquire()) {
            ensureOpen();
            if (indexWriter.hasUncommittedChanges()) {
                logger.trace("can't sync commit [{}]. have pending changes", syncId);
                return SyncedFlushResult.PENDING_OPERATIONS;
            }
            if (expectedCommitId.idsEqual(lastCommittedSegmentInfos.getId()) == false) {
                logger.trace("can't sync commit [{}]. current commit id is not equal to expected.", syncId);
                return SyncedFlushResult.COMMIT_MISMATCH;
            }
            logger.trace("starting sync commit [{}]", syncId);
            commitIndexWriter(indexWriter, translog, syncId);
            logger.debug("successfully sync committed. sync id [{}].", syncId);
            lastCommittedSegmentInfos = store.readLastCommittedSegmentsInfo();
            return SyncedFlushResult.SUCCESS;
        } catch (IOException ex) {
            maybeFailEngine("sync commit", ex);
            throw new EngineException(shardId, "failed to sync commit", ex);
        }
    }

    final boolean tryRenewSyncCommit() {
        boolean renewed = false;
        try (ReleasableLock lock = writeLock.acquire()) {
            ensureOpen();
            String syncId = lastCommittedSegmentInfos.getUserData().get(SYNC_COMMIT_ID);
            if (syncId != null && translog.totalOperations() == 0 && indexWriter.hasUncommittedChanges()) {
                logger.trace("start renewing sync commit [{}]", syncId);
                commitIndexWriter(indexWriter, translog, syncId);
                logger.debug("successfully sync committed. sync id [{}].", syncId);
                lastCommittedSegmentInfos = store.readLastCommittedSegmentsInfo();
                renewed = true;
            }
        } catch (IOException ex) {
            maybeFailEngine("renew sync commit", ex);
            throw new EngineException(shardId, "failed to renew sync commit", ex);
        }
        if (renewed) { // refresh outside of the write lock
            refresh("renew sync commit");
        }

        return renewed;
    }

    @Override
    public CommitId flush() throws EngineException {
        return flush(false, false);
    }

    @Override
    public CommitId flush(boolean force, boolean waitIfOngoing) throws EngineException {
        ensureOpen();
        final byte[] newCommitId;
        /*
         * Unfortunately the lock order is important here. We have to acquire the readlock first otherwise
         * if we are flushing at the end of the recovery while holding the write lock we can deadlock if:
         *  Thread 1: flushes via API and gets the flush lock but blocks on the readlock since Thread 2 has the writeLock
         *  Thread 2: flushes at the end of the recovery holding the writeLock and blocks on the flushLock owned by Thread 1
         */
        try (ReleasableLock lock = readLock.acquire()) {
            ensureOpen();
            if (flushLock.tryLock() == false) {
                // if we can't get the lock right away we block if needed otherwise barf
                if (waitIfOngoing) {
                    logger.trace("waiting for in-flight flush to finish");
                    flushLock.lock();
                    logger.trace("acquired flush lock after blocking");
                } else {
                    throw new FlushNotAllowedEngineException(shardId, "already flushing...");
                }
            } else {
                logger.trace("acquired flush lock immediately");
            }
            try {
                if (indexWriter.hasUncommittedChanges() || force) {
                    try {
                        translog.prepareCommit();
                        logger.trace("starting commit for flush; commitTranslog=true");
                        commitIndexWriter(indexWriter, translog);
                        logger.trace("finished commit for flush");
                        // we need to refresh in order to clear older version values
                        refresh("version_table_flush");
                        // after refresh documents can be retrieved from the index so we can now commit the translog
                        translog.commit();
                    } catch (Throwable e) {
                        throw new FlushFailedEngineException(shardId, e);
                    }
                }
                /*
                 * we have to inc-ref the store here since if the engine is closed by a tragic event
                 * we don't acquire the write lock and wait until we have exclusive access. This might also
                 * dec the store reference which can essentially close the store and unless we can inc the reference
                 * we can't use it.
                 */
                store.incRef();
                try {
                    // reread the last committed segment infos
                    lastCommittedSegmentInfos = store.readLastCommittedSegmentsInfo();
                } catch (Throwable e) {
                    if (isClosed.get() == false) {
                        logger.warn("failed to read latest segment infos on flush", e);
                        if (Lucene.isCorruptionException(e)) {
                            throw new FlushFailedEngineException(shardId, e);
                        }
                    }
                } finally {
                    store.decRef();
                }
                newCommitId = lastCommittedSegmentInfos.getId();
            } catch (FlushFailedEngineException ex) {
                maybeFailEngine("flush", ex);
                throw ex;
            } finally {
                flushLock.unlock();
            }
        }
        // We don't have to do this here; we do it defensively to make sure that even if wall clock time is misbehaving
        // (e.g., moves backwards) we will at least still sometimes prune deleted tombstones:
        if (engineConfig.isEnableGcDeletes()) {
            pruneDeletedTombstones();
        }
        return new CommitId(newCommitId);
    }

    private void pruneDeletedTombstones() {
        long timeMSec = engineConfig.getThreadPool().estimatedTimeInMillis();

        // TODO: not good that we reach into LiveVersionMap here; can we move this inside VersionMap instead?  problem is the dirtyLock...

        // we only need to prune the deletes map; the current/old version maps are cleared on refresh:
        for (Map.Entry<BytesRef, VersionValue> entry : versionMap.getAllTombstones()) {
            BytesRef uid = entry.getKey();
            synchronized (dirtyLock(uid)) { // can we do it without this lock on each value? maybe batch to a set and get the lock once per set?

                // Must re-get it here, vs using entry.getValue(), in case the uid was indexed/deleted since we pulled the iterator:
                VersionValue versionValue = versionMap.getTombstoneUnderLock(uid);
                if (versionValue != null) {
                    if (timeMSec - versionValue.time() > getGcDeletesInMillis()) {
                        versionMap.removeTombstoneUnderLock(uid);
                    }
                }
            }
        }

        lastDeleteVersionPruneTimeMSec = timeMSec;
    }

    @Override
    public void forceMerge(final boolean flush, int maxNumSegments, boolean onlyExpungeDeletes,
                           final boolean upgrade, final boolean upgradeOnlyAncientSegments) throws EngineException, EngineClosedException, IOException {
        /*
         * We do NOT acquire the readlock here since we are waiting on the merges to finish
         * that's fine since the IW.rollback should stop all the threads and trigger an IOException
         * causing us to fail the forceMerge
         *
         * The way we implement upgrades is a bit hackish in the sense that we set an instance
         * variable and that this setting will thus apply to the next forced merge that will be run.
         * This is ok because (1) this is the only place we call forceMerge, (2) we have a single
         * thread for optimize, and the 'optimizeLock' guarding this code, and (3) ConcurrentMergeScheduler
         * syncs calls to findForcedMerges.
         */
        assert indexWriter.getConfig().getMergePolicy() instanceof ElasticsearchMergePolicy : "MergePolicy is " + indexWriter.getConfig().getMergePolicy().getClass().getName();
        ElasticsearchMergePolicy mp = (ElasticsearchMergePolicy) indexWriter.getConfig().getMergePolicy();
        optimizeLock.lock();
        try {
            ensureOpen();
            if (upgrade) {
                logger.info("starting segment upgrade upgradeOnlyAncientSegments={}", upgradeOnlyAncientSegments);
                mp.setUpgradeInProgress(true, upgradeOnlyAncientSegments);
            }
            store.incRef(); // increment the ref just to ensure nobody closes the store while we optimize
            try {
                if (onlyExpungeDeletes) {
                    assert upgrade == false;
                    indexWriter.forceMergeDeletes(true /* blocks and waits for merges*/);
                } else if (maxNumSegments <= 0) {
                    assert upgrade == false;
                    indexWriter.maybeMerge();
                } else {
                    indexWriter.forceMerge(maxNumSegments, true /* blocks and waits for merges*/);
                }
                if (flush) {
                    if (tryRenewSyncCommit() == false) {
                        flush(false, true);
                    }
                }
                if (upgrade) {
                    logger.info("finished segment upgrade");
                }
            } finally {
                store.decRef();
            }
        } catch (Throwable t) {
            maybeFailEngine("force merge", t);
            throw t;
        } finally {
            try {
                mp.setUpgradeInProgress(false, false); // reset it just to make sure we reset it in a case of an error
            } finally {
                optimizeLock.unlock();
            }
        }
    }

    @Override
    public IndexCommit snapshotIndex(final boolean flushFirst) throws EngineException {
        // we have to flush outside of the readlock otherwise we might have a problem upgrading
        // the to a write lock when we fail the engine in this operation
        if (flushFirst) {
            logger.trace("start flush for snapshot");
            flush(false, true);
            logger.trace("finish flush for snapshot");
        }
        try (ReleasableLock lock = readLock.acquire()) {
            ensureOpen();
            logger.trace("pulling snapshot");
            return deletionPolicy.snapshot();
        } catch (IOException e) {
            throw new SnapshotFailedEngineException(shardId, e);
        }
    }

    @Override
    protected boolean maybeFailEngine(String source, Throwable t) {
        boolean shouldFail = super.maybeFailEngine(source, t);
        if (shouldFail) {
            return true;
        }

        // Check for AlreadyClosedException
        if (t instanceof AlreadyClosedException) {
            // if we are already closed due to some tragic exception
            // we need to fail the engine. it might have already been failed before
            // but we are double-checking it's failed and closed
            if (indexWriter.isOpen() == false && indexWriter.getTragicException() != null) {
                failEngine("already closed by tragic event on the index writer", indexWriter.getTragicException());
            } else if (translog.isOpen() == false && translog.getTragicException() != null) {
                failEngine("already closed by tragic event on the translog", translog.getTragicException());
            }
            return true;
        } else if (t != null &&
                ((indexWriter.isOpen() == false && indexWriter.getTragicException() == t)
                        || (translog.isOpen() == false && translog.getTragicException() == t))) {
            // this spot on - we are handling the tragic event exception here so we have to fail the engine
            // right away
            failEngine(source, t);
            return true;
        }
        return false;
    }

    @Override
    protected SegmentInfos getLastCommittedSegmentInfos() {
        return lastCommittedSegmentInfos;
    }

    @Override
    protected final void writerSegmentStats(SegmentsStats stats) {
        stats.addVersionMapMemoryInBytes(versionMap.ramBytesUsed());
        stats.addIndexWriterMemoryInBytes(indexWriter.ramBytesUsed());
        stats.addIndexWriterMaxMemoryInBytes((long) (indexWriter.getConfig().getRAMBufferSizeMB() * 1024 * 1024));
    }

    @Override
    public long getIndexBufferRAMBytesUsed() {
        return indexWriter.ramBytesUsed() + versionMap.ramBytesUsedForRefresh();
    }

    @Override
    public List<Segment> segments(boolean verbose) {
        try (ReleasableLock lock = readLock.acquire()) {
            Segment[] segmentsArr = getSegmentInfo(lastCommittedSegmentInfos, verbose);

            // fill in the merges flag
            Set<OnGoingMerge> onGoingMerges = mergeScheduler.onGoingMerges();
            for (OnGoingMerge onGoingMerge : onGoingMerges) {
                for (SegmentCommitInfo segmentInfoPerCommit : onGoingMerge.getMergedSegments()) {
                    for (Segment segment : segmentsArr) {
                        if (segment.getName().equals(segmentInfoPerCommit.info.name)) {
                            segment.mergeId = onGoingMerge.getId();
                            break;
                        }
                    }
                }
            }
            return Arrays.asList(segmentsArr);
        }
    }

    /**
     * Closes the engine without acquiring the write lock. This should only be
     * called while the write lock is hold or in a disaster condition ie. if the engine
     * is failed.
     */
    @Override
    protected final void closeNoLock(String reason) {
        if (isClosed.compareAndSet(false, true)) {
            assert rwl.isWriteLockedByCurrentThread() || failEngineLock.isHeldByCurrentThread() : "Either the write lock must be held or the engine must be currently be failing itself";
            try {
                this.versionMap.clear();
                try {
                    IOUtils.close(searcherManager);
                } catch (Throwable t) {
                    logger.warn("Failed to close SearcherManager", t);
                }
                try {
                    IOUtils.close(translog);
                } catch (Throwable t) {
                    logger.warn("Failed to close translog", t);
                }
                // no need to commit in this case!, we snapshot before we close the shard, so translog and all sync'ed
                logger.trace("rollback indexWriter");
                try {
                    indexWriter.rollback();
                } catch (AlreadyClosedException e) {
                    // ignore
                }
                logger.trace("rollback indexWriter done");
            } catch (Throwable e) {
                logger.warn("failed to rollback writer on close", e);
            } finally {
                store.decRef();
                logger.debug("engine closed [{}]", reason);
            }
        }
    }

    @Override
    protected SearcherManager getSearcherManager() {
        return searcherManager;
    }

    private Object dirtyLock(BytesRef uid) {
        int hash = Murmur3HashFunction.hash(uid.bytes, uid.offset, uid.length);
        return dirtyLocks[MathUtils.mod(hash, dirtyLocks.length)];
    }

    private Object dirtyLock(Term uid) {
        return dirtyLock(uid.bytes());
    }

    private long loadCurrentVersionFromIndex(Term uid) throws IOException {
        try (final Searcher searcher = acquireSearcher("load_version")) {
            return Versions.loadVersion(searcher.reader(), uid);
        }
    }

    private IndexWriter createWriter(boolean create) throws IOException {
        try {
            final IndexWriterConfig iwc = new IndexWriterConfig(engineConfig.getAnalyzer());
            iwc.setCommitOnClose(false); // we by default don't commit on close
            iwc.setOpenMode(create ? IndexWriterConfig.OpenMode.CREATE : IndexWriterConfig.OpenMode.APPEND);
            iwc.setIndexDeletionPolicy(deletionPolicy);
            // with tests.verbose, lucene sets this up: plumb to align with filesystem stream
            boolean verbose = false;
            try {
                verbose = Boolean.parseBoolean(System.getProperty("tests.verbose"));
            } catch (Throwable ignore) {
            }
            iwc.setInfoStream(verbose ? InfoStream.getDefault() : new LoggerInfoStream(logger));
            iwc.setMergeScheduler(mergeScheduler);
            MergePolicy mergePolicy = config().getMergePolicy();
            // Give us the opportunity to upgrade old segments while performing
            // background merges
            mergePolicy = new ElasticsearchMergePolicy(mergePolicy);
            iwc.setMergePolicy(mergePolicy);
            iwc.setSimilarity(engineConfig.getSimilarity());
            iwc.setRAMBufferSizeMB(engineConfig.getIndexingBufferSize().mbFrac());
            iwc.setCodec(engineConfig.getCodec());
            iwc.setUseCompoundFile(true); // always use compound on flush - reduces # of file-handles on refresh
            return new IndexWriter(store.directory(), iwc);
        } catch (LockObtainFailedException ex) {
            logger.warn("could not lock IndexWriter", ex);
            throw ex;
        }
    }

    /** Extended SearcherFactory that warms the segments if needed when acquiring a new searcher */
    final static class SearchFactory extends EngineSearcherFactory {
        private final Engine.Warmer warmer;
        private final ESLogger logger;
        private final AtomicBoolean isEngineClosed;

        SearchFactory(ESLogger logger, AtomicBoolean isEngineClosed, EngineConfig engineConfig) {
            super(engineConfig);
            warmer = engineConfig.getWarmer();
            this.logger = logger;
            this.isEngineClosed = isEngineClosed;
        }

        @Override
        public IndexSearcher newSearcher(IndexReader reader, IndexReader previousReader) throws IOException {
            IndexSearcher searcher = super.newSearcher(reader, previousReader);
            if (reader instanceof LeafReader && isMergedSegment((LeafReader) reader)) {
                // we call newSearcher from the IndexReaderWarmer which warms segments during merging
                // in that case the reader is a LeafReader and all we need to do is to build a new Searcher
                // and return it since it does it's own warming for that particular reader.
                return searcher;
            }
            if (warmer != null) {
                try {
                    assert searcher.getIndexReader() instanceof ElasticsearchDirectoryReader : "this class needs an ElasticsearchDirectoryReader but got: " + searcher.getIndexReader().getClass();
                    warmer.warm(new Searcher("top_reader_warming", searcher));
                } catch (Throwable e) {
                    if (isEngineClosed.get() == false) {
                        logger.warn("failed to prepare/warm", e);
                    }
                }
            }
            return searcher;
        }
    }

    @Override
    public void activateThrottling() {
        int count = throttleRequestCount.incrementAndGet();
        assert count >= 1 : "invalid post-increment throttleRequestCount=" + count;
        if (count == 1) {
            throttle.activate();
        }
    }

    @Override
    public void deactivateThrottling() {
        int count = throttleRequestCount.decrementAndGet();
        assert count >= 0 : "invalid post-decrement throttleRequestCount=" + count;
        if (count == 0) {
            throttle.deactivate();
        }
    }

    public long getIndexThrottleTimeInMillis() {
        return throttle.getThrottleTimeInMillis();
    }

    long getGcDeletesInMillis() {
        return engineConfig.getIndexSettings().getGcDeletesInMillis();
    }

    LiveIndexWriterConfig getCurrentIndexWriterConfig() {
        return indexWriter.getConfig();
    }

    private final class EngineMergeScheduler extends ElasticsearchConcurrentMergeScheduler {
        private final AtomicInteger numMergesInFlight = new AtomicInteger(0);
        private final AtomicBoolean isThrottling = new AtomicBoolean();

        EngineMergeScheduler(ShardId shardId, IndexSettings indexSettings) {
            super(shardId, indexSettings);
        }

        @Override
        public synchronized void beforeMerge(OnGoingMerge merge) {
            int maxNumMerges = mergeScheduler.getMaxMergeCount();
            if (numMergesInFlight.incrementAndGet() > maxNumMerges) {
                if (isThrottling.getAndSet(true) == false) {
                    logger.info("now throttling indexing: numMergesInFlight={}, maxNumMerges={}", numMergesInFlight, maxNumMerges);
                    activateThrottling();
                }
            }
        }

        @Override
        public synchronized void afterMerge(OnGoingMerge merge) {
            int maxNumMerges = mergeScheduler.getMaxMergeCount();
            if (numMergesInFlight.decrementAndGet() < maxNumMerges) {
                if (isThrottling.getAndSet(false)) {
                    logger.info("stop throttling indexing: numMergesInFlight={}, maxNumMerges={}", numMergesInFlight, maxNumMerges);
                    deactivateThrottling();
                }
            }
            if (indexWriter.hasPendingMerges() == false && System.nanoTime() - lastWriteNanos >= engineConfig.getFlushMergesAfter().nanos()) {
                // NEVER do this on a merge thread since we acquire some locks blocking here and if we concurrently rollback the writer
                // we deadlock on engine#close for instance.
                engineConfig.getThreadPool().executor(ThreadPool.Names.FLUSH).execute(new AbstractRunnable() {
                    @Override
                    public void onFailure(Throwable t) {
                        if (isClosed.get() == false) {
                            logger.warn("failed to flush after merge has finished");
                        }
                    }

                    @Override
                    protected void doRun() throws Exception {
                        // if we have no pending merges and we are supposed to flush once merges have finished
                        // we try to renew a sync commit which is the case when we are having a big merge after we
                        // are inactive. If that didn't work we go and do a real flush which is ok since it only doesn't work
                        // if we either have records in the translog or if we don't have a sync ID at all...
                        // maybe even more important, we flush after all merges finish and we are inactive indexing-wise to
                        // free up transient disk usage of the (presumably biggish) segments that were just merged
                        if (tryRenewSyncCommit() == false) {
                            flush();
                        }
                    }
                });

            }
        }

        @Override
        protected void handleMergeException(final Directory dir, final Throwable exc) {
            logger.error("failed to merge", exc);
            engineConfig.getThreadPool().generic().execute(new AbstractRunnable() {
                @Override
                public void onFailure(Throwable t) {
                    logger.debug("merge failure action rejected", t);
                }

                @Override
                protected void doRun() throws Exception {
                    MergePolicy.MergeException e = new MergePolicy.MergeException(exc, dir);
                    failEngine("merge failed", e);
                }
            });
        }
    }

    private void commitIndexWriter(IndexWriter writer, Translog translog, String syncId) throws IOException {
        try {
            Translog.TranslogGeneration translogGeneration = translog.getGeneration();
            logger.trace("committing writer with translog id [{}]  and sync id [{}] ", translogGeneration.translogFileGeneration, syncId);
            Map<String, String> commitData = new HashMap<>(2);
            commitData.put(Translog.TRANSLOG_GENERATION_KEY, Long.toString(translogGeneration.translogFileGeneration));
            commitData.put(Translog.TRANSLOG_UUID_KEY, translogGeneration.translogUUID);
            if (syncId != null) {
                commitData.put(Engine.SYNC_COMMIT_ID, syncId);
            }
            indexWriter.setCommitData(commitData);
            writer.commit();
        } catch (Throwable ex) {
            failEngine("lucene commit failed", ex);
            throw ex;
        }
    }

    private void commitIndexWriter(IndexWriter writer, Translog translog) throws IOException {
        commitIndexWriter(writer, translog, null);
    }

    public void onSettingsChanged() {
        mergeScheduler.refreshConfig();
        // config().isEnableGcDeletes() or config.getGcDeletesInMillis() may have changed:
        maybePruneDeletedTombstones();
    }

    public MergeStats getMergeStats() {
        return mergeScheduler.stats();
    }

    @Override
    public SeqNoStats seqNoStats() {
        return seqNoService.stats();
    }
}<|MERGE_RESOLUTION|>--- conflicted
+++ resolved
@@ -129,11 +129,7 @@
         boolean success = false;
         try {
             this.lastDeleteVersionPruneTimeMSec = engineConfig.getThreadPool().estimatedTimeInMillis();
-<<<<<<< HEAD
-            this.warmer = engineConfig.getWarmer();
             seqNoService = new SequenceNumbersService(shardId, engineConfig.getIndexSettings());
-=======
->>>>>>> b8227a72
             mergeScheduler = scheduler = new EngineMergeScheduler(engineConfig.getShardId(), engineConfig.getIndexSettings());
             this.dirtyLocks = new Object[Runtime.getRuntime().availableProcessors() * 10]; // we multiply it to have enough...
             for (int i = 0; i < dirtyLocks.length; i++) {
