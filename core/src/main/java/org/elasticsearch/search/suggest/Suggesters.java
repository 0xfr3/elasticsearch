/*
 * Licensed to Elasticsearch under one or more contributor
 * license agreements. See the NOTICE file distributed with
 * this work for additional information regarding copyright
 * ownership. Elasticsearch licenses this file to you under
 * the Apache License, Version 2.0 (the "License"); you may
 * not use this file except in compliance with the License.
 * You may obtain a copy of the License at
 *
 *    http://www.apache.org/licenses/LICENSE-2.0
 *
 * Unless required by applicable law or agreed to in writing,
 * software distributed under the License is distributed on an
 * "AS IS" BASIS, WITHOUT WARRANTIES OR CONDITIONS OF ANY
 * KIND, either express or implied.  See the License for the
 * specific language governing permissions and limitations
 * under the License.
 */
package org.elasticsearch.search.suggest;

import org.elasticsearch.common.inject.Inject;
import org.elasticsearch.common.util.ExtensionPoint;
import org.elasticsearch.search.suggest.completion.CompletionSuggester;
import org.elasticsearch.search.suggest.phrase.PhraseSuggester;
import org.elasticsearch.search.suggest.term.TermSuggester;

import java.util.Arrays;
import java.util.Collections;
import java.util.HashMap;
import java.util.HashSet;
import java.util.Map;

/**
 *
 */
public final class Suggesters extends ExtensionPoint.ClassMap<Suggester> {
    private final Map<String, Suggester> parsers;

    public Suggesters() {
        this(Collections.emptyMap());
    }

    @Inject
    public Suggesters(Map<String, Suggester> suggesters) {
        super("suggester", Suggester.class, new HashSet<>(Arrays.asList("phrase", "term", "completion")), Suggesters.class, SuggestParseElement.class, SuggestPhase.class);
        this.parsers = Collections.unmodifiableMap(addBuildIns(suggesters));
    }

    private static Map<String, Suggester> addBuildIns(Map<String, Suggester> suggesters) {
        final Map<String, Suggester> map = new HashMap<>();
<<<<<<< HEAD
        map.put("phrase", new PhraseSuggester(scriptService));
        map.put("term", new TermSuggester());
        map.put("completion", new CompletionSuggester());
=======
        map.put("phrase", PhraseSuggester.PROTOTYPE);
        map.put("term", TermSuggester.PROTOTYPE);
        map.put("completion", CompletionSuggester.PROTOTYPE);
>>>>>>> bbeb09ea
        map.putAll(suggesters);
        return map;
    }

    public Suggester get(String type) {
        return parsers.get(type);
    }

    public SuggestionBuilder<?> getSuggestionPrototype(String suggesterName) {
        Suggester<?> suggester = parsers.get(suggesterName);
        if (suggester == null) {
            throw new IllegalArgumentException("suggester with name [" + suggesterName + "] not supported");
        }
        SuggestionBuilder<?> suggestParser = suggester.getBuilderPrototype();
        if (suggestParser == null) {
            throw new IllegalArgumentException("suggester with name [" + suggesterName + "] not supported");
        }
        return suggestParser;
    }
}<|MERGE_RESOLUTION|>--- conflicted
+++ resolved
@@ -48,15 +48,9 @@
 
     private static Map<String, Suggester> addBuildIns(Map<String, Suggester> suggesters) {
         final Map<String, Suggester> map = new HashMap<>();
-<<<<<<< HEAD
-        map.put("phrase", new PhraseSuggester(scriptService));
-        map.put("term", new TermSuggester());
-        map.put("completion", new CompletionSuggester());
-=======
         map.put("phrase", PhraseSuggester.PROTOTYPE);
         map.put("term", TermSuggester.PROTOTYPE);
         map.put("completion", CompletionSuggester.PROTOTYPE);
->>>>>>> bbeb09ea
         map.putAll(suggesters);
         return map;
     }
